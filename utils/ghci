--- conflicted
+++ resolved
@@ -1,10 +1,6 @@
 #!/bin/sh
 
-<<<<<<< HEAD
+# Load up GHCi with an appropriate environment
+#
 DISTDIR=$(stack path --dist-dir)
 stack exec ghci -- -j +RTS -N -A64M -n2m -RTS -iaccelerate-llvm-native/${DISTDIR}/build $@
-=======
-# Load up GHCi with an appropriate environment
-#
-stack exec ghci -- -j +RTS -N -A64M -n2M -RTS $@
->>>>>>> 66a26a83
