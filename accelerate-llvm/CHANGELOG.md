# Change Log

Notable changes to the project will be documented in this file.

The format is based on [Keep a Changelog](http://keepachangelog.com/) and the
project adheres to the [Haskell Package Versioning
Policy (PVP)](https://pvp.haskell.org)

<<<<<<< HEAD
## [1.2.0.1] - 2019-04-29
### Added
 * support for GHC-8.6
 * support for LLVM-7
 * support for LLVM-8
=======
## [1.3.0.0] - 2018-08-27
### Added
  * Support for LLVM-9
  * Support for GHC-8.10
>>>>>>> 6f93b9a1

### Contributors

Special thanks to those who contributed patches as part of this release:

<<<<<<< HEAD
 * Trevor L. McDonell (@tmcdonell)
 * Viktor Kronvall (@considerate)
=======
  * Trevor L. McDonell (@tmcdonell)
  * Ivo Gabe de Wolff (@ivogabe)
  * Lars van den Haak (@sakehl)
  * Joshua Meredith (@JoshMeredith)
>>>>>>> 6f93b9a1

## [1.2.0.0] - 2018-04-03
### Added
  * support for half-precision floats
  * support for struct-of-array-of-struct representations
  * support for LLVM-6.0
  * support for GHC-8.4

### Fixed
  * Fix for 32-bit `IsNan` and `IsInfinite` ([#407])

### Contributors

Special thanks to those who contributed patches as part of this release:

  * Trevor L. McDonell (@tmcdonell)
  * Ryan Scott (@ryanglscott)
  * Moritz Kiefer (@cocreature)


## [1.1.0.0] - 2017-09-21
### Added
  * support for GHC-8.2
  * support for LLVM-5.0

### Changed
  * internal restructuring of compile/link phases


## [1.0.0.0] - 2017-03-31
  * initial release


<<<<<<< HEAD
[1.2.0.1]:    https://github.com/AccelerateHS/accelerate-llvm/compare/v1.2.0.0...v1.2.0.1
[1.2.0.0]:    https://github.com/AccelerateHS/accelerate-llvm/compare/1.1.0.0...v1.2.0.0
=======
[1.3.0.0]:    https://github.com/AccelerateHS/accelerate-llvm/compare/1.2.0.0...v1.3.0.0
[1.2.0.0]:    https://github.com/AccelerateHS/accelerate-llvm/compare/1.1.0.0...1.2.0.0
>>>>>>> 6f93b9a1
[1.1.0.0]:    https://github.com/AccelerateHS/accelerate-llvm/compare/1.0.0.0...1.1.0.0
[1.0.0.0]:    https://github.com/AccelerateHS/accelerate-llvm/compare/be7f91295f77434b2103c70aa1cabb6a4f2b09a8...1.0.0.0

[#407]:       https://github.com/AccelerateHS/accelerate/issues/407
<|MERGE_RESOLUTION|>--- conflicted
+++ resolved
@@ -6,32 +6,34 @@
 project adheres to the [Haskell Package Versioning
 Policy (PVP)](https://pvp.haskell.org)
 
-<<<<<<< HEAD
+## [1.3.0.0] - 2018-08-27
+### Added
+  * Support for LLVM-9
+  * Support for GHC-8.10
+
+### Contributors
+
+Special thanks to those who contributed patches as part of this release:
+
+  * Trevor L. McDonell (@tmcdonell)
+  * Ivo Gabe de Wolff (@ivogabe)
+  * Lars van den Haak (@sakehl)
+  * Joshua Meredith (@JoshMeredith)
+
+
 ## [1.2.0.1] - 2019-04-29
 ### Added
  * support for GHC-8.6
  * support for LLVM-7
  * support for LLVM-8
-=======
-## [1.3.0.0] - 2018-08-27
-### Added
-  * Support for LLVM-9
-  * Support for GHC-8.10
->>>>>>> 6f93b9a1
 
 ### Contributors
 
 Special thanks to those who contributed patches as part of this release:
 
-<<<<<<< HEAD
  * Trevor L. McDonell (@tmcdonell)
  * Viktor Kronvall (@considerate)
-=======
-  * Trevor L. McDonell (@tmcdonell)
-  * Ivo Gabe de Wolff (@ivogabe)
-  * Lars van den Haak (@sakehl)
-  * Joshua Meredith (@JoshMeredith)
->>>>>>> 6f93b9a1
+
 
 ## [1.2.0.0] - 2018-04-03
 ### Added
@@ -65,13 +67,9 @@
   * initial release
 
 
-<<<<<<< HEAD
+[1.3.0.0]:    https://github.com/AccelerateHS/accelerate-llvm/compare/v1.2.0.1...v1.3.0.0
 [1.2.0.1]:    https://github.com/AccelerateHS/accelerate-llvm/compare/v1.2.0.0...v1.2.0.1
-[1.2.0.0]:    https://github.com/AccelerateHS/accelerate-llvm/compare/1.1.0.0...v1.2.0.0
-=======
-[1.3.0.0]:    https://github.com/AccelerateHS/accelerate-llvm/compare/1.2.0.0...v1.3.0.0
 [1.2.0.0]:    https://github.com/AccelerateHS/accelerate-llvm/compare/1.1.0.0...1.2.0.0
->>>>>>> 6f93b9a1
 [1.1.0.0]:    https://github.com/AccelerateHS/accelerate-llvm/compare/1.0.0.0...1.1.0.0
 [1.0.0.0]:    https://github.com/AccelerateHS/accelerate-llvm/compare/be7f91295f77434b2103c70aa1cabb6a4f2b09a8...1.0.0.0
 
