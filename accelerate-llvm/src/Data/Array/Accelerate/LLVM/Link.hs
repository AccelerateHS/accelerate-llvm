--- conflicted
+++ resolved
@@ -144,13 +144,8 @@
         Scanr1 sh               -> Scanr1       <$> travE sh
         Scanr' sh               -> Scanr'       <$> travE sh
         Permute sh d            -> Permute      <$> travE sh <*> travA d
-<<<<<<< HEAD
-        Stencil1 s a            -> return (Stencil1 s a)
-        Stencil2 s t a b        -> return (Stencil2 s t a b)
-=======
-        Stencil1 sh             -> Stencil1     <$> travE sh
-        Stencil2 sh1 sh2        -> Stencil2     <$> travE sh1 <*> travE sh2
->>>>>>> f72631e0
+        Stencil1 s sh           -> Stencil1 s   <$> travE sh
+        Stencil2 s t sh1 sh2    -> Stencil2 s t <$> travE sh1 <*> travE sh2
 
     travAF :: CompiledOpenAfun arch aenv f
            -> LLVM arch (ExecOpenAfun arch aenv f)
