{-# LANGUAGE GADTs               #-}
{-# LANGUAGE RecordWildCards     #-}
{-# LANGUAGE ScopedTypeVariables #-}
{-# LANGUAGE TypeOperators       #-}
{-# OPTIONS_HADDOCK hide #-}
-- |
-- Module      : Data.Array.Accelerate.LLVM.CodeGen.Skeleton
-- Copyright   : [2015..2017] Trevor L. McDonell
-- License     : BSD3
--
-- Maintainer  : Trevor L. McDonell <tmcdonell@cse.unsw.edu.au>
-- Stability   : experimental
-- Portability : non-portable (GHC extensions)
--

module Data.Array.Accelerate.LLVM.CodeGen.Skeleton (

  Skeleton(..),

) where

import Prelude                                                  hiding ( id )

-- accelerate
import Data.Array.Accelerate.AST                                hiding ( Val(..), PreBoundary(..), prj, stencil )
import Data.Array.Accelerate.Array.Sugar
import Data.Array.Accelerate.Type

import Data.Array.Accelerate.LLVM.CodeGen.Environment
import Data.Array.Accelerate.LLVM.CodeGen.Monad
import Data.Array.Accelerate.LLVM.CodeGen.Permute
import Data.Array.Accelerate.LLVM.CodeGen.Stencil
import Data.Array.Accelerate.LLVM.CodeGen.Sugar
import Data.Array.Accelerate.LLVM.Compile.Cache


-- | A class covering code generation for all of the primitive array operations.
-- Client backends implement an instance of this class.
--
-- Minimal complete definition:
--   * generate
--   * fold, fold1, foldSeg, fold1Seg
--   * scanl, scanl', scanl1, scanr, scanr', scanr1
--   * permute
--
class Skeleton arch where
  {-# MINIMAL generate, fold, fold1, foldSeg, fold1Seg, scanl, scanl', scanl1,
              scanr, scanr', scanr1, permute #-}

  generate      :: (Shape sh, Elt e)
                => arch
                -> UID
                -> Gamma       aenv
                -> IRFun1 arch aenv (sh -> e)
                -> CodeGen (IROpenAcc arch aenv (Array sh e))

  transform     :: (Shape sh, Shape sh', Elt a, Elt b)
                => arch
                -> UID
                -> Gamma          aenv
                -> IRFun1    arch aenv (sh' -> sh)
                -> IRFun1    arch aenv (a -> b)
                -> IRDelayed arch aenv (Array sh a)
                -> CodeGen (IROpenAcc arch aenv (Array sh' b))

  map           :: (Shape sh, Elt a, Elt b)
                => arch
                -> UID
                -> Gamma          aenv
                -> IRFun1    arch aenv (a -> b)
                -> IRDelayed arch aenv (Array sh a)
                -> CodeGen (IROpenAcc arch aenv (Array sh b))

  fold          :: (Shape sh, Elt e)
                => arch
                -> UID
                -> Gamma          aenv
                -> IRFun2    arch aenv (e -> e -> e)
                -> IRExp     arch aenv e
                -> IRDelayed arch aenv (Array (sh:.Int) e)
                -> CodeGen (IROpenAcc arch aenv (Array sh e))

  fold1         :: (Shape sh, Elt e)
                => arch
                -> UID
                -> Gamma          aenv
                -> IRFun2    arch aenv (e -> e -> e)
                -> IRDelayed arch aenv (Array (sh:.Int) e)
                -> CodeGen (IROpenAcc arch aenv (Array sh e))

  foldSeg       :: (Shape sh, Elt e, Elt i, IsIntegral i)
                => arch
                -> UID
                -> Gamma          aenv
                -> IRFun2    arch aenv (e -> e -> e)
                -> IRExp     arch aenv e
                -> IRDelayed arch aenv (Array (sh:.Int) e)
                -> IRDelayed arch aenv (Segments i)
                -> CodeGen (IROpenAcc arch aenv (Array (sh:.Int) e))

  fold1Seg      :: (Shape sh, Elt e, Elt i, IsIntegral i)
                => arch
                -> UID
                -> Gamma          aenv
                -> IRFun2    arch aenv (e -> e -> e)
                -> IRDelayed arch aenv (Array (sh:.Int) e)
                -> IRDelayed arch aenv (Segments i)
                -> CodeGen (IROpenAcc arch aenv (Array (sh:.Int) e))

  scanl         :: (Shape sh, Elt e)
                => arch
                -> UID
                -> Gamma          aenv
                -> IRFun2    arch aenv (e -> e -> e)
                -> IRExp     arch aenv e
                -> IRDelayed arch aenv (Array (sh:.Int) e)
                -> CodeGen (IROpenAcc arch aenv (Array (sh:.Int) e))

  scanl'        :: (Shape sh, Elt e)
                => arch
                -> UID
                -> Gamma          aenv
                -> IRFun2    arch aenv (e -> e -> e)
                -> IRExp     arch aenv e
                -> IRDelayed arch aenv (Array (sh:.Int) e)
                -> CodeGen (IROpenAcc arch aenv (Array (sh:.Int) e, Array sh e))

  scanl1        :: (Shape sh, Elt e)
                => arch
                -> UID
                -> Gamma          aenv
                -> IRFun2    arch aenv (e -> e -> e)
                -> IRDelayed arch aenv (Array (sh:.Int) e)
                -> CodeGen (IROpenAcc arch aenv (Array (sh:.Int) e))

  scanr         :: (Shape sh, Elt e)
                => arch
                -> UID
                -> Gamma          aenv
                -> IRFun2    arch aenv (e -> e -> e)
                -> IRExp     arch aenv e
                -> IRDelayed arch aenv (Array (sh:.Int) e)
                -> CodeGen (IROpenAcc arch aenv (Array (sh:.Int) e))

  scanr'        :: (Shape sh, Elt e)
                => arch
                -> UID
                -> Gamma          aenv
                -> IRFun2    arch aenv (e -> e -> e)
                -> IRExp     arch aenv e
                -> IRDelayed arch aenv (Array (sh:.Int) e)
                -> CodeGen (IROpenAcc arch aenv (Array (sh:.Int) e, Array sh e))

  scanr1        :: (Shape sh, Elt e)
                => arch
                -> UID
                -> Gamma          aenv
                -> IRFun2    arch aenv (e -> e -> e)
                -> IRDelayed arch aenv (Array (sh:.Int) e)
                -> CodeGen (IROpenAcc arch aenv (Array (sh:.Int) e))

  permute       :: (Shape sh, Shape sh', Elt e)
                => arch
                -> UID
                -> Gamma             aenv
                -> IRPermuteFun arch aenv (e -> e -> e)
                -> IRFun1       arch aenv (sh -> sh')
                -> IRDelayed    arch aenv (Array sh e)
                -> CodeGen (IROpenAcc arch aenv (Array sh' e))

  backpermute   :: (Shape sh, Shape sh', Elt e)
                => arch
                -> UID
                -> Gamma          aenv
                -> IRFun1    arch aenv (sh' -> sh)
                -> IRDelayed arch aenv (Array sh e)
                -> CodeGen (IROpenAcc arch aenv (Array sh' e))

  stencil1      :: (Stencil sh a stencil, Elt b)
                => arch
                -> UID
                -> Gamma aenv
                -> IRFun1 arch aenv (stencil -> b)
                -> IRBoundary arch aenv (Array sh a)
                -> IRDelayed  arch aenv (Array sh a)
                -> CodeGen (IROpenAcc arch aenv (Array sh b))

  stencil2      :: (Stencil sh a stencil1, Stencil sh b stencil2, Elt c)
                => arch
                -> UID
                -> Gamma aenv
                -> IRFun2 arch aenv (stencil1 -> stencil2 -> c)
                -> IRBoundary arch aenv (Array sh a)
                -> IRDelayed  arch aenv (Array sh a)
                -> IRBoundary arch aenv (Array sh b)
                -> IRDelayed  arch aenv (Array sh b)
                -> CodeGen (IROpenAcc arch aenv (Array sh c))

  -- Default instances
  -- -----------------
  map           = defaultMap
  backpermute   = defaultBackpermute
  transform     = defaultTransform
  stencil1      = defaultStencil1
  stencil2      = defaultStencil2


{-# INLINE id #-}
id :: forall arch aenv a. IRFun1 arch aenv (a -> a)
id = IRFun1 return

{-# INLINEABLE defaultMap #-}
defaultMap
    :: (Skeleton arch, Shape sh, Elt a, Elt b)
    => arch
    -> UID
    -> Gamma          aenv
    -> IRFun1    arch aenv (a -> b)
    -> IRDelayed arch aenv (Array sh a)
    -> CodeGen (IROpenAcc arch aenv (Array sh b))
defaultMap arch uid aenv f a
  = transform arch uid aenv id f a

{-# INLINEABLE defaultBackpermute #-}
defaultBackpermute
    :: (Skeleton arch, Shape sh, Shape sh', Elt e)
    => arch
    -> UID
    -> Gamma          aenv
    -> IRFun1    arch aenv (sh' -> sh)
    -> IRDelayed arch aenv (Array sh e)
    -> CodeGen (IROpenAcc arch aenv (Array sh' e))
defaultBackpermute arch uid aenv p a
  = transform arch uid aenv p id a

{-# INLINEABLE defaultTransform #-}
defaultTransform
    :: (Skeleton arch, Shape sh', Elt b)
    => arch
    -> UID
    -> Gamma          aenv
    -> IRFun1    arch aenv (sh' -> sh)
    -> IRFun1    arch aenv (a -> b)
    -> IRDelayed arch aenv (Array sh a)
    -> CodeGen (IROpenAcc arch aenv (Array sh' b))
defaultTransform arch uid aenv p f IRDelayed{..}
  = generate arch uid aenv . IRFun1 $ \ix -> do
      ix' <- app1 p ix
      a   <- app1 delayedIndex ix'
      app1 f a

{-# INLINEABLE defaultStencil1 #-}
defaultStencil1
    :: (Skeleton arch, Stencil sh a stencil, Elt b)
    => arch
    -> UID
    -> Gamma aenv
    -> IRFun1 arch aenv (stencil -> b)
    -> IRBoundary arch aenv (Array sh a)
    -> IRDelayed  arch aenv (Array sh a)
    -> CodeGen (IROpenAcc arch aenv (Array sh b))
defaultStencil1 arch uid aenv f boundary arr
  = generate arch uid aenv . IRFun1 $ \ix -> do
<<<<<<< HEAD
      sten <- stencilAccess (Just boundary) (irArray (aprj v aenv)) ix
=======
      sten <- stencilAccess boundary arr ix
>>>>>>> f72631e0
      app1 f sten

{-# INLINEABLE defaultStencil2 #-}
defaultStencil2
    :: (Skeleton arch, Stencil sh a stencil1, Stencil sh b stencil2, Elt c)
    => arch
    -> UID
    -> Gamma aenv
    -> IRFun2 arch aenv (stencil1 -> stencil2 -> c)
    -> IRBoundary arch aenv (Array sh a)
    -> IRDelayed  arch aenv (Array sh a)
    -> IRBoundary arch aenv (Array sh b)
    -> IRDelayed  arch aenv (Array sh b)
    -> CodeGen (IROpenAcc arch aenv (Array sh c))
defaultStencil2 arch uid aenv f boundary1 arr1 boundary2 arr2
  = generate arch uid aenv . IRFun1 $ \ix -> do
<<<<<<< HEAD
      sten1 <- stencilAccess (Just boundary1) (irArray (aprj v1 aenv)) ix
      sten2 <- stencilAccess (Just boundary2) (irArray (aprj v2 aenv)) ix
=======
      sten1 <- stencilAccess boundary1 arr1 ix
      sten2 <- stencilAccess boundary2 arr2 ix
>>>>>>> f72631e0
      app2 f sten1 sten2
<|MERGE_RESOLUTION|>--- conflicted
+++ resolved
@@ -254,18 +254,14 @@
     :: (Skeleton arch, Stencil sh a stencil, Elt b)
     => arch
     -> UID
-    -> Gamma aenv
-    -> IRFun1 arch aenv (stencil -> b)
+    -> Gamma           aenv
+    -> IRFun1     arch aenv (stencil -> b)
     -> IRBoundary arch aenv (Array sh a)
     -> IRDelayed  arch aenv (Array sh a)
     -> CodeGen (IROpenAcc arch aenv (Array sh b))
 defaultStencil1 arch uid aenv f boundary arr
   = generate arch uid aenv . IRFun1 $ \ix -> do
-<<<<<<< HEAD
-      sten <- stencilAccess (Just boundary) (irArray (aprj v aenv)) ix
-=======
-      sten <- stencilAccess boundary arr ix
->>>>>>> f72631e0
+      sten <- stencilAccess (Just boundary) arr ix
       app1 f sten
 
 {-# INLINEABLE defaultStencil2 #-}
@@ -273,8 +269,8 @@
     :: (Skeleton arch, Stencil sh a stencil1, Stencil sh b stencil2, Elt c)
     => arch
     -> UID
-    -> Gamma aenv
-    -> IRFun2 arch aenv (stencil1 -> stencil2 -> c)
+    -> Gamma           aenv
+    -> IRFun2     arch aenv (stencil1 -> stencil2 -> c)
     -> IRBoundary arch aenv (Array sh a)
     -> IRDelayed  arch aenv (Array sh a)
     -> IRBoundary arch aenv (Array sh b)
@@ -282,11 +278,6 @@
     -> CodeGen (IROpenAcc arch aenv (Array sh c))
 defaultStencil2 arch uid aenv f boundary1 arr1 boundary2 arr2
   = generate arch uid aenv . IRFun1 $ \ix -> do
-<<<<<<< HEAD
-      sten1 <- stencilAccess (Just boundary1) (irArray (aprj v1 aenv)) ix
-      sten2 <- stencilAccess (Just boundary2) (irArray (aprj v2 aenv)) ix
-=======
-      sten1 <- stencilAccess boundary1 arr1 ix
-      sten2 <- stencilAccess boundary2 arr2 ix
->>>>>>> f72631e0
+      sten1 <- stencilAccess (Just boundary1) arr1 ix
+      sten2 <- stencilAccess (Just boundary2) arr2 ix
       app2 f sten1 sten2
