--- conflicted
+++ resolved
@@ -45,12 +45,10 @@
 import Control.Monad.State
 import Data.ByteString                                              ( ByteString )
 import Data.Maybe
-<<<<<<< HEAD
 import System.Directory
 import qualified Data.ByteString                                    as B
-=======
-import qualified Data.ByteString.Short                              as B
->>>>>>> 484d011f
+import qualified Data.ByteString.Char8                              as B8
+import qualified Data.ByteString.Short                              as BS
 
 
 instance Compile Native where
@@ -69,12 +67,9 @@
 
   -- Generate code for this Acc operation
   --
-<<<<<<< HEAD
   let Module ast _  = llvmOfOpenAcc target acc aenv
-      triple        = fromMaybe "" (moduleTargetTriple ast)
+      triple        = fromMaybe BS.empty (moduleTargetTriple ast)
       datalayout    = moduleDataLayout ast
-      --
-      runExcept     = either ($internalError "compileForNativeTarget") return <=< runExceptT
 
   -- Lower the generated LLVM and produce an object file. If a cached version is
   -- available, that is returned instead.
@@ -84,49 +79,18 @@
     if yes
       then B.readFile cache
       else
-        withContext                           $ \ctx     ->
-        runExcept $ withModuleFromAST ctx ast $ \mdl     ->
-        runExcept $ withNativeTargetMachine   $ \machine ->
-          withTargetLibraryInfo triple        $ \libinfo -> do
-            optimiseModule datalayout (Just machine) (Just libinfo) mdl
+        withContext                  $ \ctx     ->
+        withModuleFromAST ctx ast    $ \mdl     ->
+        withNativeTargetMachine      $ \machine ->
+        withTargetLibraryInfo triple $ \libinfo -> do
+          optimiseModule datalayout (Just machine) (Just libinfo) mdl
 
-            Debug.when Debug.verbose $ do
-              Debug.traceIO Debug.dump_cc  =<< moduleLLVMAssembly mdl
-              Debug.traceIO Debug.dump_asm =<< runExcept (moduleTargetAssembly machine mdl)
+          Debug.when Debug.verbose $ do
+            Debug.traceIO Debug.dump_cc  . B8.unpack =<< moduleLLVMAssembly mdl
+            Debug.traceIO Debug.dump_asm . B8.unpack =<< moduleTargetAssembly machine mdl
 
-            obj <- runExcept (moduleObject machine mdl)
-            B.writeFile cache obj
-            return obj
+          obj <- moduleObject machine mdl
+          B.writeFile cache obj
+          return obj
 
   return $! ObjectR obj
-=======
-  let ast        = unModule (llvmOfOpenAcc target acc aenv)
-      triple     = fromMaybe B.empty (moduleTargetTriple ast)
-      datalayout = moduleDataLayout ast
-
-  -- Lower the generated LLVM to an executable function(s)
-  --
-  mdl <- liftIO .
-    compileModule             $ \k       ->
-    withContext               $ \ctx     ->
-    withModuleFromAST ctx ast $ \mdl     ->
-    withNativeTargetMachine   $ \machine ->
-      withTargetLibraryInfo triple        $ \libinfo -> do
-        optimiseModule datalayout (Just machine) (Just libinfo) mdl
-
-        Debug.when Debug.verbose $ do
-          Debug.traceIO Debug.dump_cc  . show =<< moduleLLVMAssembly mdl
-          Debug.traceIO Debug.dump_asm . show =<< moduleTargetAssembly machine mdl
-
-        withMCJIT ctx opt model ptrelim fast $ \mcjit -> do
-          withModuleInEngine mcjit mdl       $ \exe   -> do
-            k =<< getGlobalFunctions ast exe
-
-  return $ NativeR mdl
-
-  where
-    opt         = Just 3        -- optimisation level
-    model       = Nothing       -- code model?
-    ptrelim     = Nothing       -- True to disable frame pointer elimination
-    fast        = Just True     -- True to enable fast instruction selection
->>>>>>> 484d011f
