{-# LANGUAGE OverloadedStrings   #-}
{-# LANGUAGE ScopedTypeVariables #-}
{-# LANGUAGE RankNTypes          #-}
{-# LANGUAGE QuasiQuotes         #-}
-- |
-- Module      : Data.Array.Accelerate.LLVM.Native.CodeGen.Generate
-- Copyright   : [2014] Trevor L. McDonell, Sean Lee, Vinod Grover, NVIDIA Corporation
-- License     : BSD3
--
-- Maintainer  : Trevor L. McDonell <tmcdonell@cse.unsw.edu.au>
-- Stability   : experimental
-- Portability : non-portable (GHC extensions)
--

module Data.Array.Accelerate.LLVM.Native.CodeGen.Generate
  where

-- accelerate
import Data.Array.Accelerate.Array.Sugar                        ( Array, Shape, Elt )

import Data.Array.Accelerate.LLVM.CodeGen.Base
import Data.Array.Accelerate.LLVM.CodeGen.Environment
import Data.Array.Accelerate.LLVM.CodeGen.Exp
import Data.Array.Accelerate.LLVM.CodeGen.Module
import Data.Array.Accelerate.LLVM.CodeGen.Monad
import Data.Array.Accelerate.LLVM.CodeGen.Type

import Data.Array.Accelerate.LLVM.Native.CodeGen.Base
import Data.Array.Accelerate.LLVM.Native.CodeGen.Loop

import LLVM.General.AST

import LLVM.General.Quote.LLVM
import Data.Array.Accelerate.Type


-- Construct a new array by applying a function to each index. Each thread
-- processes multiple adjacent elements.
--
mkGenerate
    :: forall arch aenv sh e. (Shape sh, Elt e)
    => Gamma aenv
    -> IRFun1 aenv (sh -> e)
    -> CodeGen [Kernel arch aenv (Array sh e)]
mkGenerate aenv apply = do
  let
      arrOut                      = arrayData  (undefined::Array sh e) "out"
      shOut                       = arrayShape (undefined::Array sh e) "out"
      paramOut                    = arrayParam (undefined::Array sh e) "out"
      paramEnv                    = envParam aenv
      (start, end, paramGang)     = gangParam
<<<<<<< HEAD
  in
  makeKernel "generate" (paramGang ++ paramOut ++ paramEnv) $ do
    imapFromTo start end $ \i -> do
      ix <- indexOfInt shOut i                  -- convert to multidimensional index
      r  <- apply ix                            -- apply generator function
      writeArray arrOut i r                     -- store result

    return_
=======
      intType                     = (typeOf (integralType :: IntegralType Int))
  k <- [llgM|
  define void @generate (
    $params:(paramGang) ,
    $params:(paramOut) ,
    $params:(paramEnv)
    ) {
      for $type:(intType) %i in $opr:(start) to $opr:(end) {
        $bbsM:("ix" .=. indexOfInt (map local shOut) ("i" :: Operand))
        $bbsM:("r" .=. apply ("ix" :: Name))
        $bbsM:(execRet_ (writeArray arrOut "i" ("r" :: Name)))
      }
      ret void
  }
  |]
  return $ [Kernel k]
>>>>>>> d03c00a9
<|MERGE_RESOLUTION|>--- conflicted
+++ resolved
@@ -44,22 +44,12 @@
     -> CodeGen [Kernel arch aenv (Array sh e)]
 mkGenerate aenv apply = do
   let
-      arrOut                      = arrayData  (undefined::Array sh e) "out"
-      shOut                       = arrayShape (undefined::Array sh e) "out"
-      paramOut                    = arrayParam (undefined::Array sh e) "out"
-      paramEnv                    = envParam aenv
-      (start, end, paramGang)     = gangParam
-<<<<<<< HEAD
-  in
-  makeKernel "generate" (paramGang ++ paramOut ++ paramEnv) $ do
-    imapFromTo start end $ \i -> do
-      ix <- indexOfInt shOut i                  -- convert to multidimensional index
-      r  <- apply ix                            -- apply generator function
-      writeArray arrOut i r                     -- store result
-
-    return_
-=======
-      intType                     = (typeOf (integralType :: IntegralType Int))
+      arrOut                    = arrayData  (undefined::Array sh e) "out"
+      shOut                     = arrayShape (undefined::Array sh e) "out"
+      paramOut                  = arrayParam (undefined::Array sh e) "out"
+      paramEnv                  = envParam aenv
+      (start, end, paramGang)   = gangParam
+      intType                   = (typeOf (integralType :: IntegralType Int))
   k <- [llgM|
   define void @generate (
     $params:(paramGang) ,
@@ -67,12 +57,11 @@
     $params:(paramEnv)
     ) {
       for $type:(intType) %i in $opr:(start) to $opr:(end) {
-        $bbsM:("ix" .=. indexOfInt (map local shOut) ("i" :: Operand))
-        $bbsM:("r" .=. apply ("ix" :: Name))
-        $bbsM:(execRet_ (writeArray arrOut "i" ("r" :: Name)))
+        $bbsM:("ix" .=. indexOfInt shOut ("i" :: Operand))      ;; convert to multidimensional index
+        $bbsM:("r" .=. apply ("ix" :: Name))                    ;; apply generator function
+        $bbsM:(execRet_ (writeArray arrOut "i" ("r" :: Name)))  ;; store result
       }
       ret void
   }
   |]
   return $ [Kernel k]
->>>>>>> d03c00a9
