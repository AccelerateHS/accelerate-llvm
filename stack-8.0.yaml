--- conflicted
+++ resolved
@@ -9,13 +9,8 @@
 - accelerate-llvm-ptx
 
 extra-deps:
-<<<<<<< HEAD
-- github: tmcdonell/accelerate
-  commit: a9577223139f0fe6affa0e707cb454fd2a6712d1
-=======
 - github: ivogabe/accelerate
   commit: 52ee6eadc0f4f75de8c6e16cf2e611a8f94fd8f1
->>>>>>> 52c58d17
 
 - cuda-0.10.0.0
 - half-0.3
