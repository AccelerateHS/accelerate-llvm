--- conflicted
+++ resolved
@@ -73,11 +73,7 @@
 Example using [Homebrew](http://brew.sh) on macOS:
 
 ```sh
-<<<<<<< HEAD
-$ brew install llvm-hs/llvm/llvm-8
-=======
 $ brew install llvm-hs/llvm/llvm-9
->>>>>>> 6f93b9a1
 ```
 
 ## Debian/Ubuntu
@@ -88,28 +84,17 @@
 then:
 
 ```sh
-<<<<<<< HEAD
-$ apt-get install llvm-8-dev
-=======
 $ apt-get install llvm-9-dev
->>>>>>> 6f93b9a1
 ```
 
 ## Building from source
 
 If your OS does not have an appropriate LLVM distribution available, you can also build from source. Detailed build instructions are available on the [LLVM.org website](http://releases.llvm.org/6.0.0/docs/CMake.html). Note that you will require at least [CMake 3.4.3](http://www.cmake.org/cmake/resources/software.html) and a recent C++ compiler; at least Clang 3.1, GCC 4.8, or Visual Studio 2015 (update 3).
 
-<<<<<<< HEAD
-  1. Download and unpack the [LLVM-8.0 source code](http://releases.llvm.org/8.0.0/llvm-8.0.0.src.tar.xz). We'll refer to
-     the path that the source tree was unpacked to as `LLVM_SRC`. Only the main
-     LLVM source tree is required, but you can optionally add other components
-     such as the Clang compiler or Polly loop optimiser. See the [LLVM releases](http://releases.llvm.org/download.html#8.0.0)
-=======
   1. Download and unpack the [LLVM-9 source code](https://github.com/llvm/llvm-project/releases/download/llvmorg-9.0.1/llvm-9.0.1.src.tar.xz). We'll refer to
      the path that the source tree was unpacked to as `LLVM_SRC`. Only the main
      LLVM source tree is required, but you can optionally add other components
      such as the Clang compiler or Polly loop optimiser. See the [LLVM releases](http://releases.llvm.org/download.html#9.0.1)
->>>>>>> 6f93b9a1
      page for the complete list.
 
   2. Create a temporary build directory and `cd` into it, for example:
@@ -137,11 +122,7 @@
      to [System Integrity Protection](https://en.wikipedia.org/wiki/System_Integrity_Protection):
      ```sh
      cd $INSTALL_PREFIX/lib
-<<<<<<< HEAD
-     ln -s libLLVM.dylib libLLVM-8.0.dylib
-=======
      ln -s libLLVM.dylib libLLVM-9.dylib
->>>>>>> 6f93b9a1
      install_name_tool -id $PWD/libLTO.dylib libLTO.dylib
      install_name_tool -id $PWD/libLLVM.dylib libLLVM.dylib
      install_name_tool -change '@rpath/libLLVM.dylib' $PWD/libLLVM.dylib libLTO.dylib
@@ -156,21 +137,13 @@
 For example, installation using [`stack`](http://docs.haskellstack.org/en/stable/README.html)
 just requires you to point it to the appropriate configuration file:
 ```sh
-<<<<<<< HEAD
-$ ln -s stack-8.6.yaml stack.yaml
-=======
 $ ln -s stack-8.8.yaml stack.yaml
->>>>>>> 6f93b9a1
 $ stack setup
 $ stack install
 ```
 
 Note that the version of [`llvm-hs`](https://hackage.haskell.org/package/llvm-hs)
-<<<<<<< HEAD
-used must match the installed version of LLVM, which is currently 8.0.
-=======
 used must match the installed version of LLVM, which is currently 9.0.
->>>>>>> 6f93b9a1
 
 
 ## libNVVM
@@ -186,20 +159,6 @@
 is also based on LLVM, and typically lags LLVM by several releases, you must
 install `accelerate-llvm` with a "compatible" version of LLVM, which will depend
 on the version of the CUDA toolkit you have installed. The following table shows
-<<<<<<< HEAD
-some combinations:
-
-|               | LLVM-3.3 | LLVM-3.4 | LLVM-3.5 | LLVM-3.8 | LLVM-3.9 | LLVM-4.0 | LLVM-5.0 | LLVM-6.0 | LLVM-7.0 | LLVM-8.0 |
-|:-------------:|:--------:|:--------:|:--------:|:--------:|:--------:|:--------:|:--------:|:--------:|:--------:|:--------:|
-| **CUDA-7.0**  |     ⭕    |     ❌    |          |          |          |          |          |          |          |          |
-| **CUDA-7.5**  |          |     ⭕    |     ⭕    |     ❌    |          |          |          |          |          |          |
-| **CUDA-8.0**  |          |          |     ⭕    |     ⭕    |     ❌    |     ❌    |          |          |          |          |
-| **CUDA-9.0**  |          |          |          |          |          |     ❌    |     ❌    |          |          |          |
-| **CUDA-9.1**  |          |          |          |          |          |          |          |          |          |          |
-| **CUDA-9.2**  |          |          |          |          |          |          |          |          |          |          |
-| **CUDA-10.0** |          |          |          |          |          |          |          |          |          |          |
-| **CUDA-10.1** |          |          |          |          |          |          |          |          |          |          |
-=======
 combinations which have been tested:
 
 |               | LLVM-3.3 | LLVM-3.4 | LLVM-3.5 | LLVM-3.8 | LLVM-3.9 | LLVM-4.0 | LLVM-5.0 | LLVM-6.0 | LLVM-7 | LLVM-8 | LLVM-9 |
@@ -212,7 +171,6 @@
 | **CUDA-9.2**  |          |          |          |          |          |          |          |          |        |        |        |
 | **CUDA-10.0** |          |          |          |          |          |          |          |          |        |        |        |
 | **CUDA-10.1** |          |          |          |          |          |          |          |          |        |        |        |
->>>>>>> 6f93b9a1
 
 Where ⭕ = Works, and ❌ = Does not work.
 
