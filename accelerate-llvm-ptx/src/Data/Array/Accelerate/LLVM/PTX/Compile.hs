--- conflicted
+++ resolved
@@ -244,7 +244,6 @@
     -- removed in CC 7.0). We still use them in CC 6.0 (and not any more in CC
     -- 7.0) because the shfl.sync in CC 6.0 has restrictions:
     --
-<<<<<<< HEAD
     -- > For .target `sm_6x` or below, all threads in `membermask` must execute
     -- > the same `shfl.sync` instruction in convergence, and only threads
     -- > belonging to some `membermask` can be active when the `shfl.sync`
@@ -264,6 +263,15 @@
       in takeWhile (/= ' ') presemi == "ptxas" &&
            postsemi == "; warning : Instruction 'shfl' without '.sync' is deprecated since " ++
                        "PTX ISA version 6.0 and will be discontinued in a future PTX ISA version"
+
+-- | Returns a human-readable error message in case the device is unsupported,
+-- and Nothing if everything is alright.
+isDeviceSupported :: CUDA.Compute -> Maybe String
+isDeviceSupported cc@(CUDA.Compute m _)
+  -- We require shfl instructions which are available only from CC 3.0.
+  | m >= 3 = Nothing
+  | otherwise = Just $
+      "Your GPU has compute capability " ++ show cc ++ ", but only >= 3.0 is supported."
 
 accPreludePTX :: String
 accPreludePTX = unlines
@@ -273,26 +281,4 @@
   ,"  ret void"
   ,"}"]
   where
-    name_nanosleep = let LLVM.Label name = LLVM.makeAccPreludeLabel "nanosleep" in SBS8.unpack name
-=======
-    unsafe0 :: ByteString -> IO ByteString
-    unsafe0 bs@(B.PS fp s l) =
-      liftIO . withForeignPtr fp $ \p -> do
-        let p' :: Ptr Word8
-            p' = p `plusPtr` (s+l-1)
-        --
-        x <- peek p'
-        case x of
-          0                    -> return bs
-          _ | B.isSpaceWord8 x -> poke p' 0 >> return bs
-          _                    -> return (B.snoc bs 0)
-
--- | Returns a human-readable error message in case the device is unsupported,
--- and Nothing if everything is alright.
-isDeviceSupported :: CUDA.Compute -> Maybe String
-isDeviceSupported cc@(CUDA.Compute m _)
-  -- We require shfl instructions which are available only from CC 3.0.
-  | m >= 3 = Nothing
-  | otherwise = Just $
-      "Your GPU has compute capability " ++ show cc ++ ", but only >= 3.0 is supported."
->>>>>>> 3a89ce43
+    name_nanosleep = let LLVM.Label name = LLVM.makeAccPreludeLabel "nanosleep" in SBS8.unpack name