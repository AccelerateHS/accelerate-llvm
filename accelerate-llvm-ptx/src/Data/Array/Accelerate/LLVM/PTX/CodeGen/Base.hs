--- conflicted
+++ resolved
@@ -732,19 +732,11 @@
           (i2, p2) <- go t2 i1
           return $ (i2, OP_Pair p2 p1)
         go (TupRsingle t)   i  = do
-<<<<<<< HEAD
-          p <- instr' $ GetElementPtr (GEP1 scalarType smem i)
-=======
           let bytes = bytesElt (TupRsingle t)
           let align = scalarAlignment t
           i' <- instr' $ Add numTp i (A.integral int $ P.fromIntegral $ align - 1)
           aligned <- instr' $ BAnd int i' (A.integral int $ P.fromIntegral $ Data.Bits.complement $ align - 1)
-#if MIN_VERSION_llvm_hs(15,0,0)
-          p <- instr' $ GetElementPtr scalarType smem [aligned]
-#else
-          p <- instr' $ GetElementPtr scalarType smem [A.num numTp 0, aligned] -- TLM: note initial zero index!!
-#endif
->>>>>>> 3a89ce43
+          p <- instr' $ GetElementPtr (GEP1 scalarType smem aligned)
           q <- instr' $ PtrCast (PtrPrimType (ScalarPrimType t) sharedMemAddrSpace) p
           a <- instr' $ Mul numTp m (A.integral int (P.fromIntegral bytes))
           b <- instr' $ Add numTp aligned a
@@ -845,16 +837,7 @@
     ]
   return $ Kernel
     { kernelMetadata = KM_PTX config
-<<<<<<< HEAD
     , unKernel       = define
-    }
-=======
-    , unKernel       = LLVM.functionDefaults
-                     { LLVM.returnType  = LLVM.VoidType
-                     , LLVM.name        = downcast name
-                     , LLVM.parameters  = (param, False)
-                     , LLVM.basicBlocks = code
-                     }
     }
 
 scalarAlignment :: ScalarType t -> Int
@@ -864,5 +847,4 @@
 -- Align 'ptr' to the given alignment.
 -- Assumes 'align' is a power of 2.
 alignTo :: Int -> Int -> Int
-alignTo align ptr = (ptr + align - 1) .&. Data.Bits.complement (align - 1)
->>>>>>> 3a89ce43
+alignTo align ptr = (ptr + align - 1) .&. Data.Bits.complement (align - 1)