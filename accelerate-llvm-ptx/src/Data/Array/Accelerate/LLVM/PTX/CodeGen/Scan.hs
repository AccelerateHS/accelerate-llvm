{-# LANGUAGE GADTs               #-}
{-# LANGUAGE OverloadedStrings   #-}
{-# LANGUAGE PatternGuards       #-}
{-# LANGUAGE RebindableSyntax    #-}
{-# LANGUAGE RecordWildCards     #-}
{-# LANGUAGE ScopedTypeVariables #-}
{-# LANGUAGE TemplateHaskell     #-}
{-# LANGUAGE TypeApplications    #-}
{-# LANGUAGE TypeOperators       #-}
{-# LANGUAGE ViewPatterns        #-}
-- |
-- Module      : Data.Array.Accelerate.LLVM.PTX.CodeGen.Scan
-- Copyright   : [2016..2019] The Accelerate Team
-- License     : BSD3
--
-- Maintainer  : Trevor L. McDonell <trevor.mcdonell@gmail.com>
-- Stability   : experimental
-- Portability : non-portable (GHC extensions)
--

module Data.Array.Accelerate.LLVM.PTX.CodeGen.Scan (

  mkScanl, mkScanl1, mkScanl',
  mkScanr, mkScanr1, mkScanr',

) where

-- accelerate
import Data.Array.Accelerate.Analysis.Match
import Data.Array.Accelerate.Analysis.Type
import Data.Array.Accelerate.Array.Sugar

import Data.Array.Accelerate.LLVM.CodeGen.Arithmetic                as A
import Data.Array.Accelerate.LLVM.CodeGen.Array
import Data.Array.Accelerate.LLVM.CodeGen.Base
import Data.Array.Accelerate.LLVM.CodeGen.Constant
import Data.Array.Accelerate.LLVM.CodeGen.Environment
import Data.Array.Accelerate.LLVM.CodeGen.Exp
import Data.Array.Accelerate.LLVM.CodeGen.IR
import Data.Array.Accelerate.LLVM.CodeGen.Loop
import Data.Array.Accelerate.LLVM.CodeGen.Monad
import Data.Array.Accelerate.LLVM.CodeGen.Sugar
import Data.Array.Accelerate.LLVM.PTX.Analysis.Launch
import Data.Array.Accelerate.LLVM.PTX.CodeGen.Base
import Data.Array.Accelerate.LLVM.PTX.CodeGen.Generate
import Data.Array.Accelerate.LLVM.PTX.Target

import LLVM.AST.Type.Representation

import qualified Foreign.CUDA.Analysis                              as CUDA

import Control.Applicative
import Control.Monad                                                ( (>=>), void )
import Control.Monad.State                                          ( gets )
import Data.String                                                  ( fromString )
import Data.Coerce                                                  as Safe
import Data.Bits                                                    as P
import Prelude                                                      as P hiding ( last )


data Direction = L | R

-- 'Data.List.scanl' style left-to-right exclusive scan, but with the
-- restriction that the combination function must be associative to enable
-- efficient parallel implementation.
--
-- > scanl (+) 10 (use $ fromList (Z :. 10) [0..])
-- >
-- > ==> Array (Z :. 11) [10,10,11,13,16,20,25,31,38,46,55]
--
mkScanl
    :: forall aenv sh e. (Shape sh, Elt e)
    => Gamma          aenv
    -> IRFun2     PTX aenv (e -> e -> e)
    -> IRExp      PTX aenv e
    -> MIRDelayed PTX aenv (Array (sh:.Int) e)
    -> CodeGen    PTX      (IROpenAcc PTX aenv (Array (sh:.Int) e))
mkScanl aenv combine seed arr
  | Just Refl <- matchShapeType @sh @Z
  = foldr1 (+++) <$> sequence [ mkScanAllP1 L aenv combine (Just seed) arr
                              , mkScanAllP2 L aenv combine
                              , mkScanAllP3 L aenv combine (Just seed)
                              , mkScanFill aenv seed
                              ]
  --
  | otherwise
  = (+++) <$> mkScanDim L aenv combine (Just seed) arr
          <*> mkScanFill  aenv seed


-- 'Data.List.scanl1' style left-to-right inclusive scan, but with the
-- restriction that the combination function must be associative to enable
-- efficient parallel implementation. The array must not be empty.
--
-- > scanl1 (+) (use $ fromList (Z :. 10) [0..])
-- >
-- > ==> Array (Z :. 10) [0,1,3,6,10,15,21,28,36,45]
--
mkScanl1
    :: forall aenv sh e. (Shape sh, Elt e)
    => Gamma          aenv
    -> IRFun2     PTX aenv (e -> e -> e)
    -> MIRDelayed PTX aenv (Array (sh:.Int) e)
    -> CodeGen    PTX      (IROpenAcc PTX aenv (Array (sh:.Int) e))
mkScanl1 aenv combine arr
  | Just Refl <- matchShapeType @sh @Z
  = foldr1 (+++) <$> sequence [ mkScanAllP1 L aenv combine Nothing arr
                              , mkScanAllP2 L aenv combine
                              , mkScanAllP3 L aenv combine Nothing
                              ]
  --
  | otherwise
  = mkScanDim L aenv combine Nothing arr


-- Variant of 'scanl' where the final result is returned in a separate array.
--
-- > scanr' (+) 10 (use $ fromList (Z :. 10) [0..])
-- >
-- > ==> ( Array (Z :. 10) [10,10,11,13,16,20,25,31,38,46]
--       , Array Z [55]
--       )
--
mkScanl'
    :: forall aenv sh e. (Shape sh, Elt e)
    => Gamma          aenv
    -> IRFun2     PTX aenv (e -> e -> e)
    -> IRExp      PTX aenv e
    -> MIRDelayed PTX aenv (Array (sh:.Int) e)
    -> CodeGen    PTX      (IROpenAcc PTX aenv (Array (sh:.Int) e, Array sh e))
mkScanl' aenv combine seed arr
  | Just Refl <- matchShapeType @sh @Z
  = foldr1 (+++) <$> sequence [ mkScan'AllP1 L aenv combine seed arr
                              , mkScan'AllP2 L aenv combine
                              , mkScan'AllP3 L aenv combine
                              , mkScan'Fill aenv seed
                              ]
  --
  | otherwise
  = (+++) <$> mkScan'Dim L aenv combine seed arr
          <*> mkScan'Fill  aenv seed


-- 'Data.List.scanr' style right-to-left exclusive scan, but with the
-- restriction that the combination function must be associative to enable
-- efficient parallel implementation.
--
-- > scanr (+) 10 (use $ fromList (Z :. 10) [0..])
-- >
-- > ==> Array (Z :. 11) [55,55,54,52,49,45,40,34,27,19,10]
--
mkScanr
    :: forall aenv sh e. (Shape sh, Elt e)
    => Gamma          aenv
    -> IRFun2     PTX aenv (e -> e -> e)
    -> IRExp      PTX aenv e
    -> MIRDelayed PTX aenv (Array (sh:.Int) e)
    -> CodeGen    PTX      (IROpenAcc PTX aenv (Array (sh:.Int) e))
mkScanr aenv combine seed arr
  | Just Refl <- matchShapeType @sh @Z
  = foldr1 (+++) <$> sequence [ mkScanAllP1 R aenv combine (Just seed) arr
                              , mkScanAllP2 R aenv combine
                              , mkScanAllP3 R aenv combine (Just seed)
                              , mkScanFill aenv seed
                              ]
  --
  | otherwise
  = (+++) <$> mkScanDim R aenv combine (Just seed) arr
          <*> mkScanFill  aenv seed


-- 'Data.List.scanr1' style right-to-left inclusive scan, but with the
-- restriction that the combination function must be associative to enable
-- efficient parallel implementation. The array must not be empty.
--
-- > scanr (+) 10 (use $ fromList (Z :. 10) [0..])
-- >
-- > ==> Array (Z :. 10) [45,45,44,42,39,35,30,24,17,9]
--
mkScanr1
    :: forall aenv sh e. (Shape sh, Elt e)
    => Gamma          aenv
    -> IRFun2     PTX aenv (e -> e -> e)
    -> MIRDelayed PTX aenv (Array (sh:.Int) e)
    -> CodeGen    PTX      (IROpenAcc PTX aenv (Array (sh:.Int) e))
mkScanr1 aenv combine arr
  | Just Refl <- matchShapeType @sh @Z
  = foldr1 (+++) <$> sequence [ mkScanAllP1 R aenv combine Nothing arr
                              , mkScanAllP2 R aenv combine
                              , mkScanAllP3 R aenv combine Nothing
                              ]
  --
  | otherwise
  = mkScanDim R aenv combine Nothing arr


-- Variant of 'scanr' where the final result is returned in a separate array.
--
-- > scanr' (+) 10 (use $ fromList (Z :. 10) [0..])
-- >
-- > ==> ( Array (Z :. 10) [55,54,52,49,45,40,34,27,19,10]
--       , Array Z [55]
--       )
--
mkScanr'
    :: forall aenv sh e. (Shape sh, Elt e)
    => Gamma          aenv
    -> IRFun2     PTX aenv (e -> e -> e)
    -> IRExp      PTX aenv e
    -> MIRDelayed PTX aenv (Array (sh:.Int) e)
    -> CodeGen    PTX      (IROpenAcc PTX aenv (Array (sh:.Int) e, Array sh e))
mkScanr' aenv combine seed arr
  | Just Refl <- matchShapeType @sh @Z
  = foldr1 (+++) <$> sequence [ mkScan'AllP1 R aenv combine seed arr
                              , mkScan'AllP2 R aenv combine
                              , mkScan'AllP3 R aenv combine
                              , mkScan'Fill    aenv seed
                              ]
  --
  | otherwise
  = (+++) <$> mkScan'Dim R aenv combine seed arr
          <*> mkScan'Fill  aenv seed


-- Device wide scans
-- -----------------
--
-- This is a classic two-pass algorithm which proceeds in two phases and
-- requires ~4n data movement to global memory. In future we would like to
-- replace this with a single pass algorithm.
--

-- Parallel scan, step 1.
--
-- Threads scan a stripe of the input into a temporary array, incorporating the
-- initial element and any fused functions on the way. The final reduction
-- result of this chunk is written to a separate array.
--
mkScanAllP1
    :: forall aenv e. Elt e
    => Direction
    -> Gamma          aenv                      -- ^ array environment
    -> IRFun2     PTX aenv (e -> e -> e)        -- ^ combination function
    -> MIRExp     PTX aenv e                    -- ^ seed element, if this is an exclusive scan
    -> MIRDelayed PTX aenv (Vector e)           -- ^ input data
    -> CodeGen    PTX (IROpenAcc PTX aenv (Vector e))
mkScanAllP1 dir aenv combine mseed marr = do
  dev <- liftCodeGen $ gets ptxDeviceProperties
  --
  let
<<<<<<< HEAD
      (arrOut, paramOut)  = mutableArray @DIM1 @e "out"
      (arrTmp, paramTmp)  = mutableArray @DIM1 @e "tmp"
=======
      (arrOut, paramOut)  = mutableArray @DIM1 "out"
      (arrTmp, paramTmp)  = mutableArray @DIM1 "tmp"
      (arrIn,  paramIn)   = delayedArray @DIM1 "in" marr
>>>>>>> 60b0ebc3
      end                 = indexHead (irArrayShape arrTmp)
      paramEnv            = envParam aenv
      --
      config              = launchConfig dev (CUDA.incWarp dev) smem const [|| const ||]
      smem n              = warps * (1 + per_warp) * bytes
        where
          ws        = CUDA.warpSize dev
          warps     = n `P.quot` ws
          per_warp  = ws + ws `P.quot` 2
          bytes     = sizeOf (eltType @e)
  --
  makeOpenAccWith config "scanP1" (paramTmp ++ paramOut ++ paramIn ++ paramEnv) $ do

    -- Size of the input array
    sz  <- indexHead <$> delayedExtent arrIn

    -- A thread block scans a non-empty stripe of the input, storing the final
    -- block-wide aggregate into a separate array
    --
    -- For exclusive scans, thread 0 of segment 0 must incorporate the initial
    -- element into the input and output. Threads shuffle their indices
    -- appropriately.
    --
    bid <- blockIdx
    gd  <- gridDim
    gd' <- int gd
    s0  <- int bid

    -- iterating over thread-block-wide segments
    imapFromStepTo s0 gd' end $ \chunk -> do

      bd    <- blockDim
      bd'   <- int bd
      inf   <- A.mul numType chunk bd'

      -- index i* is the index that this thread will read data from. Recall that
      -- the supremum index is exclusive
      tid   <- threadIdx
      tid'  <- int tid
      i0    <- case dir of
                 L -> A.add numType inf tid'
                 R -> do x <- A.sub numType sz inf
                         y <- A.sub numType x tid'
                         z <- A.sub numType y (lift 1)
                         return z

      -- index j* is the index that we write to. Recall that for exclusive scans
      -- the output array is one larger than the input; the initial element will
      -- be written into this spot by thread 0 of the first thread block.
      j0    <- case mseed of
                 Nothing -> return i0
                 Just _  -> case dir of
                              L -> A.add numType i0 (lift 1)
                              R -> return i0

      -- If this thread has input, read data and participate in thread-block scan
      let valid i = case dir of
                      L -> A.lt  singleType i sz
                      R -> A.gte singleType i (lift 0)

      when (valid i0) $ do
        x0 <- app1 (delayedLinearIndex arrIn) i0
        x1 <- case mseed of
                Nothing   -> return x0
                Just seed ->
                  if A.eq singleType tid (lift 0) `A.land` A.eq singleType chunk (lift 0)
                    then do
                      z <- seed
                      case dir of
                        L -> writeArray arrOut (lift 0 :: IR Int32) z >> app2 combine z x0
                        R -> writeArray arrOut sz                   z >> app2 combine x0 z
                    else
                      return x0

        n  <- A.sub numType sz inf
        n' <- i32 n
        x2 <- if A.gte singleType n bd'
                then scanBlockSMem dir dev combine Nothing   x1
                else scanBlockSMem dir dev combine (Just n') x1

        -- Write this thread's scan result to memory
        writeArray arrOut j0 x2

        -- The last thread also writes its result---the aggregate for this
        -- thread block---to the temporary partial sums array. This is only
        -- necessary for full blocks in a multi-block scan; the final
        -- partially-full tile does not have a successor block.
        last <- A.sub numType bd (lift 1)
        when (A.gt singleType gd (lift 1) `land` A.eq singleType tid last) $
          case dir of
            L -> writeArray arrTmp chunk x2
            R -> do u <- A.sub numType end chunk
                    v <- A.sub numType u (lift 1)
                    writeArray arrTmp v x2

    return_


-- Parallel scan, step 2
--
-- A single thread block performs a scan of the per-block aggregates computed in
-- step 1. This gives the per-block prefix which must be added to each element
-- in step 3.
--
mkScanAllP2
    :: forall aenv e. Elt e
    => Direction
    -> Gamma       aenv                         -- ^ array environment
    -> IRFun2  PTX aenv (e -> e -> e)           -- ^ combination function
    -> CodeGen PTX      (IROpenAcc PTX aenv (Vector e))
mkScanAllP2 dir aenv combine = do
  dev <- liftCodeGen $ gets ptxDeviceProperties
  --
  let
      (arrTmp, paramTmp)  = mutableArray @DIM1 "tmp"
      paramEnv            = envParam aenv
      start               = lift 0
      end                 = indexHead (irArrayShape arrTmp)
      --
      config              = launchConfig dev (CUDA.incWarp dev) smem grid gridQ
      grid _ _            = 1
      gridQ               = [|| \_ _ -> 1 ||]
      smem n              = warps * (1 + per_warp) * bytes
        where
          ws        = CUDA.warpSize dev
          warps     = n `P.quot` ws
          per_warp  = ws + ws `P.quot` 2
          bytes     = sizeOf (eltType @e)
  --
  makeOpenAccWith config "scanP2" (paramTmp ++ paramEnv) $ do

    -- The first and last threads of the block need to communicate the
    -- block-wide aggregate as a carry-in value across iterations.
    --
    -- TODO: We could optimise this a bit if we can get access to the shared
    -- memory area used by 'scanBlockSMem', and from there directly read the
    -- value computed by the last thread.
    carry <- staticSharedMem 1

    bd    <- blockDim
    bd'   <- int bd

    imapFromStepTo start bd' end $ \offset -> do

      -- Index of the partial sums array that this thread will process.
      tid   <- threadIdx
      tid'  <- int tid
      i0    <- case dir of
                 L -> A.add numType offset tid'
                 R -> do x <- A.sub numType end offset
                         y <- A.sub numType x tid'
                         z <- A.sub numType y (lift 1)
                         return z

      let valid i = case dir of
                      L -> A.lt  singleType i end
                      R -> A.gte singleType i start

      when (valid i0) $ do

        -- wait for the carry-in value to be updated
        __syncthreads

        x0 <- readArray arrTmp i0
        x1 <- if A.gt singleType offset (lift 0) `land` A.eq singleType tid (lift 0)
                then do
                  c <- readArray carry (lift 0 :: IR Int32)
                  case dir of
                    L -> app2 combine c x0
                    R -> app2 combine x0 c
                else do
                  return x0

        n  <- A.sub numType end offset
        n' <- i32 n
        x2 <- if A.gte singleType n bd'
                then scanBlockSMem dir dev combine Nothing   x1
                else scanBlockSMem dir dev combine (Just n') x1

        -- Update the temporary array with this thread's result
        writeArray arrTmp i0 x2

        -- The last thread writes the carry-out value. If the last thread is not
        -- active, then this must be the last stripe anyway.
        last <- A.sub numType bd (lift 1)
        when (A.eq singleType tid last) $
          writeArray carry (lift 0 :: IR Int32) x2

    return_


-- Parallel scan, step 3.
--
-- Threads combine every element of the partial block results with the carry-in
-- value computed in step 2.
--
mkScanAllP3
    :: forall aenv e. Elt e
    => Direction
    -> Gamma       aenv                         -- ^ array environment
    -> IRFun2  PTX aenv (e -> e -> e)           -- ^ combination function
    -> MIRExp  PTX aenv e                       -- ^ seed element, if this is an exclusive scan
    -> CodeGen PTX      (IROpenAcc PTX aenv (Vector e))
mkScanAllP3 dir aenv combine mseed = do
  dev <- liftCodeGen $ gets ptxDeviceProperties
  --
  let
      (arrOut, paramOut)  = mutableArray @DIM1 "out"
      (arrTmp, paramTmp)  = mutableArray @DIM1 "tmp"
      paramEnv            = envParam aenv
      --
      stride              = local     @Int "ix.stride"
      paramStride         = parameter @Int "ix.stride"
      --
      config              = launchConfig dev (CUDA.incWarp dev) (const 0) const [|| const ||]
  --
  makeOpenAccWith config "scanP3" (paramTmp ++ paramOut ++ paramStride ++ paramEnv) $ do

    sz  <- return $ indexHead (irArrayShape arrOut)
    tid <- int =<< threadIdx

    -- Threads that will never contribute can just exit immediately. The size of
    -- each chunk is set by the block dimension of the step 1 kernel, which may
    -- be different from the block size of this kernel.
    when (A.lt singleType tid stride) $ do

      -- Iterate over the segments computed in phase 1. Note that we have one
      -- fewer chunk to process because the first has no carry-in.
      bid <- int =<< blockIdx
      gd  <- int =<< gridDim
      end <- A.sub numType (indexHead (irArrayShape arrTmp)) (lift 1)

      imapFromStepTo bid gd end $ \chunk -> do

        -- Determine the start and end indicies of this chunk to which we will
        -- carry-in the value. Returned for left-to-right traversal.
        (inf,sup) <- case dir of
                       L -> do
                         a <- A.add numType chunk (lift 1)
                         b <- A.mul numType stride a
                         case mseed of
                           Just{}  -> do
                             c <- A.add numType    b (lift 1)
                             d <- A.add numType    c stride
                             e <- A.min singleType d sz
                             return (c,e)
                           Nothing -> do
                             c <- A.add numType    b stride
                             d <- A.min singleType c sz
                             return (b,d)
                       R -> do
                         a <- A.sub numType end chunk
                         b <- A.mul numType stride a
                         c <- A.sub numType sz b
                         case mseed of
                           Just{}  -> do
                             d <- A.sub numType    c (lift 1)
                             e <- A.sub numType    d stride
                             f <- A.max singleType e (lift 0)
                             return (f,d)
                           Nothing -> do
                             d <- A.sub numType    c stride
                             e <- A.max singleType d (lift 0)
                             return (e,c)

        -- Read the carry-in value
        carry     <- case dir of
                       L -> readArray arrTmp chunk
                       R -> do
                         a <- A.add numType chunk (lift 1)
                         b <- readArray arrTmp a
                         return b

        -- Apply the carry-in value to each element in the chunk
        bd        <- int =<< blockDim
        i0        <- A.add numType inf tid
        imapFromStepTo i0 bd sup $ \i -> do
          v <- readArray arrOut i
          u <- case dir of
                 L -> app2 combine carry v
                 R -> app2 combine v carry
          writeArray arrOut i u

    return_


-- Parallel scan', step 1.
--
-- Similar to mkScanAllP1. Threads scan a stripe of the input into a temporary
-- array, incorporating the initial element and any fused functions on the way.
-- The final reduction result of this chunk is written to a separate array.
--
mkScan'AllP1
    :: forall aenv e. Elt e
    => Direction
    -> Gamma          aenv
    -> IRFun2     PTX aenv (e -> e -> e)
    -> IRExp      PTX aenv e
    -> MIRDelayed PTX aenv (Vector e)
    -> CodeGen    PTX      (IROpenAcc PTX aenv (Vector e, Scalar e))
mkScan'AllP1 dir aenv combine seed marr = do
  dev <- liftCodeGen $ gets ptxDeviceProperties
  --
  let
      (arrOut, paramOut)  = mutableArray @DIM1 "out"
      (arrTmp, paramTmp)  = mutableArray @DIM1 "tmp"
<<<<<<< HEAD
=======
      (arrIn,  paramIn)   = delayedArray @DIM1 "in" marr
>>>>>>> 60b0ebc3
      end                 = indexHead (irArrayShape arrTmp)
      paramEnv            = envParam aenv
      --
      config              = launchConfig dev (CUDA.incWarp dev) smem const [|| const ||]
      smem n              = warps * (1 + per_warp) * bytes
        where
          ws        = CUDA.warpSize dev
          warps     = n `P.quot` ws
          per_warp  = ws + ws `P.quot` 2
          bytes     = sizeOf (eltType @e)
  --
  makeOpenAccWith config "scanP1" (paramTmp ++ paramOut ++ paramIn ++ paramEnv) $ do

    -- Size of the input array
    sz  <- indexHead <$> delayedExtent arrIn

    -- A thread block scans a non-empty stripe of the input, storing the partial
    -- result and the final block-wide aggregate
    bid <- int =<< blockIdx
    gd  <- int =<< gridDim

    -- iterate over thread-block wide segments
    imapFromStepTo bid gd end $ \seg -> do

      bd  <- int =<< blockDim
      inf <- A.mul numType seg bd

      -- i* is the index that this thread will read data from
      tid <- int =<< threadIdx
      i0  <- case dir of
               L -> A.add numType inf tid
               R -> do x <- A.sub numType sz inf
                       y <- A.sub numType x tid
                       z <- A.sub numType y (lift 1)
                       return z

      -- j* is the index this thread will write to. This is just shifted by one
      -- to make room for the initial element
      j0  <- case dir of
               L -> A.add numType i0 (lift 1)
               R -> A.sub numType i0 (lift 1)

      -- If this thread has input it participates in the scan
      let valid i = case dir of
                      L -> A.lt  singleType i sz
                      R -> A.gte singleType i (lift 0)

      when (valid i0) $ do
        x0 <- app1 (delayedLinearIndex arrIn) i0

        -- Thread 0 of the first segment must also evaluate and store the
        -- initial element
        ti <- threadIdx
        x1 <- if A.eq singleType ti (lift 0) `A.land` A.eq singleType seg (lift 0)
                then do
                  z <- seed
                  writeArray arrOut i0 z
                  case dir of
                    L -> app2 combine z x0
                    R -> app2 combine x0 z
                else
                  return x0

        -- Block-wide scan
        n  <- A.sub numType sz inf
        n' <- i32 n
        x2 <- if A.gte singleType n bd
                then scanBlockSMem dir dev combine Nothing   x1
                else scanBlockSMem dir dev combine (Just n') x1

        -- Write this thread's scan result to memory. Recall that we had to make
        -- space for the initial element, so the very last thread does not store
        -- its result here.
        case dir of
          L -> when (A.lt  singleType j0 sz)       $ writeArray arrOut j0 x2
          R -> when (A.gte singleType j0 (lift 0)) $ writeArray arrOut j0 x2

        -- Last active thread writes its result to the partial sums array. These
        -- will be used to compute the carry-in value in step 2.
        m  <- do x <- A.min singleType n bd
                 y <- A.sub numType x (lift 1)
                 return y
        when (A.eq singleType tid m) $
          case dir of
            L -> writeArray arrTmp seg x2
            R -> do x <- A.sub numType end seg
                    y <- A.sub numType x (lift 1)
                    writeArray arrTmp y x2

    return_


-- Parallel scan', step 2
--
-- A single thread block performs an inclusive scan of the partial sums array to
-- compute the per-block carry-in values, as well as the final reduction result.
--
mkScan'AllP2
    :: forall aenv e. Elt e
    => Direction
    -> Gamma aenv
    -> IRFun2 PTX aenv (e -> e -> e)
    -> CodeGen PTX (IROpenAcc PTX aenv (Vector e, Scalar e))
mkScan'AllP2 dir aenv combine = do
  dev <- liftCodeGen $ gets ptxDeviceProperties
  --
  let
      (arrTmp, paramTmp)  = mutableArray @DIM1 "tmp"
      (arrSum, paramSum)  = mutableArray @DIM0 "sum"
      paramEnv            = envParam aenv
      start               = lift 0
      end                 = indexHead (irArrayShape arrTmp)
      --
      config              = launchConfig dev (CUDA.incWarp dev) smem grid gridQ
      grid _ _            = 1
      gridQ               = [|| \_ _ -> 1 ||]
      smem n              = warps * (1 + per_warp) * bytes
        where
          ws        = CUDA.warpSize dev
          warps     = n `P.quot` ws
          per_warp  = ws + ws `P.quot` 2
          bytes     = sizeOf (eltType @e)
  --
  makeOpenAccWith config "scanP2" (paramTmp ++ paramSum ++ paramEnv) $ do

    -- The first and last threads of the block need to communicate the
    -- block-wide aggregate as a carry-in value across iterations.
    carry <- staticSharedMem 1

    -- A single thread block iterates over the per-block partial results from
    -- step 1
    tid   <- threadIdx
    tid'  <- int tid
    bd    <- int =<< blockDim

    imapFromStepTo start bd end $ \offset -> do

      i0  <- case dir of
               L -> A.add numType offset tid'
               R -> do x <- A.sub numType end offset
                       y <- A.sub numType x tid'
                       z <- A.sub numType y (lift 1)
                       return z

      let valid i = case dir of
                      L -> A.lt  singleType i end
                      R -> A.gte singleType i start

      -- wait for the carry-in value to be updated
      __syncthreads

      x0 <- if valid i0
              then readArray arrTmp i0
              else
                let go :: TupleType a -> Operands a
                    go TypeRunit       = OP_Unit
                    go (TypeRpair a b) = OP_Pair (go a) (go b)
                    go (TypeRscalar t) = ir' t (undef t)
                in
                return . IR $ go (eltType @e)

      x1 <- if A.gt singleType offset (lift 0) `A.land` A.eq singleType tid (lift 0)
              then do
                c <- readArray carry (lift 0 :: IR Int32)
                case dir of
                  L -> app2 combine c x0
                  R -> app2 combine x0 c
              else
                return x0

      n  <- A.sub numType end offset
      n' <- i32 n
      x2 <- if A.gte singleType n bd
              then scanBlockSMem dir dev combine Nothing   x1
              else scanBlockSMem dir dev combine (Just n') x1

      -- Update the partial results array
      when (valid i0) $
        writeArray arrTmp i0 x2

      -- The last active thread saves its result as the carry-out value.
      m  <- do x <- A.min singleType bd n
               y <- A.sub numType x (lift 1)
               z <- i32 y
               return z
      when (A.eq singleType tid m) $
        writeArray carry (lift 0 :: IR Int32) x2

    -- First thread stores the final carry-out values at the final reduction
    -- result for the entire array
    __syncthreads

    when (A.eq singleType tid (lift 0)) $
      writeArray arrSum (lift 0 :: IR Int32) =<< readArray carry (lift 0 :: IR Int32)

    return_


-- Parallel scan', step 3.
--
-- Threads combine every element of the partial block results with the carry-in
-- value computed in step 2.
--
mkScan'AllP3
    :: forall aenv e. Elt e
    => Direction
    -> Gamma aenv                                   -- ^ array environment
    -> IRFun2 PTX aenv (e -> e -> e)                -- ^ combination function
    -> CodeGen PTX (IROpenAcc PTX aenv (Vector e, Scalar e))
mkScan'AllP3 dir aenv combine = do
  dev <- liftCodeGen $ gets ptxDeviceProperties
  --
  let
      (arrOut, paramOut)  = mutableArray @DIM1 "out"
      (arrTmp, paramTmp)  = mutableArray @DIM1 "tmp"
      paramEnv            = envParam aenv
      --
      stride              = local     ("ix.stride" :: Name Int)
      paramStride         = parameter ("ix.stride" :: Name Int)
      --
      config              = launchConfig dev (CUDA.incWarp dev) (const 0) const [|| const ||]
  --
  makeOpenAccWith config "scanP3" (paramTmp ++ paramOut ++ paramStride ++ paramEnv) $ do

    sz  <- return $ indexHead (irArrayShape arrOut)
    tid <- int =<< threadIdx

    when (A.lt singleType tid stride) $ do

      bid <- int =<< blockIdx
      gd  <- int =<< gridDim
      end <- A.sub numType (indexHead (irArrayShape arrTmp)) (lift 1)

      imapFromStepTo bid gd end $ \chunk -> do

        (inf,sup) <- case dir of
                       L -> do
                         a <- A.add numType    chunk  (lift 1)
                         b <- A.mul numType    stride a
                         c <- A.add numType    b      (lift 1)
                         d <- A.add numType    c      stride
                         e <- A.min singleType d      sz
                         return (c,e)
                       R -> do
                         a <- A.sub numType    end    chunk
                         b <- A.mul numType    stride a
                         c <- A.sub numType    sz     b
                         d <- A.sub numType    c      (lift 1)
                         e <- A.sub numType    d      stride
                         f <- A.max singleType e      (lift 0)
                         return (f,d)

        carry     <- case dir of
                       L -> readArray arrTmp chunk
                       R -> do
                         a <- A.add numType chunk (lift 1)
                         b <- readArray arrTmp a
                         return b

        -- Apply the carry-in value to each element in the chunk
        bd        <- int =<< blockDim
        i0        <- A.add numType inf tid
        imapFromStepTo i0 bd sup $ \i -> do
          v <- readArray arrOut i
          u <- case dir of
                 L -> app2 combine carry v
                 R -> app2 combine v carry
          writeArray arrOut i u

    return_


-- Multidimensional scans
-- ----------------------

-- Multidimensional scan along the innermost dimension
--
-- A thread block individually computes along each innermost dimension. This is
-- a single-pass operation.
--
--  * We can assume that the array is non-empty; exclusive scans with empty
--    innermost dimension will be instead filled with the seed element via
--    'mkScanFill'.
--
--  * Small but non-empty innermost dimension arrays (size << thread
--    block size) will have many threads which do no work.
--
mkScanDim
    :: forall aenv sh e. (Shape sh, Elt e)
    => Direction
    -> Gamma          aenv                          -- ^ array environment
    -> IRFun2     PTX aenv (e -> e -> e)            -- ^ combination function
    -> MIRExp     PTX aenv e                        -- ^ seed element, if this is an exclusive scan
    -> MIRDelayed PTX aenv (Array (sh:.Int) e)      -- ^ input data
    -> CodeGen    PTX (IROpenAcc PTX aenv (Array (sh:.Int) e))
mkScanDim dir aenv combine mseed marr = do
  dev <- liftCodeGen $ gets ptxDeviceProperties
  --
  let
      (arrOut, paramOut)  = mutableArray @(sh:.Int) "out"
<<<<<<< HEAD
=======
      (arrIn,  paramIn)   = delayedArray @(sh:.Int) "in" marr
>>>>>>> 60b0ebc3
      paramEnv            = envParam aenv
      --
      config              = launchConfig dev (CUDA.incWarp dev) smem const [|| const ||]
      smem n              = warps * (1 + per_warp) * bytes
        where
          ws        = CUDA.warpSize dev
          warps     = n `P.quot` ws
          per_warp  = ws + ws `P.quot` 2
          bytes     = sizeOf (eltType @e)
  --
  makeOpenAccWith config "scan" (paramOut ++ paramIn ++ paramEnv) $ do

    -- The first and last threads of the block need to communicate the
    -- block-wide aggregate as a carry-in value across iterations.
    --
    -- TODO: we could optimise this a bit if we can get access to the shared
    -- memory area used by 'scanBlockSMem', and from there directly read the
    -- value computed by the last thread.
    carry <- staticSharedMem 1

    -- Size of the input array
    sz  <- indexHead <$> delayedExtent arrIn

    -- Thread blocks iterate over the outer dimensions. Threads in a block
    -- cooperatively scan along one dimension, but thread blocks do not
    -- communicate with each other.
    --
    bid <- int =<< blockIdx
    gd  <- int =<< gridDim
    end <- shapeSize (indexTail (irArrayShape arrOut))

    imapFromStepTo bid gd end $ \seg -> do

      -- Index this thread reads from
      tid   <- threadIdx
      tid'  <- int tid
      i0    <- case dir of
                 L -> do x <- A.mul numType seg sz
                         y <- A.add numType x tid'
                         return y

                 R -> do x <- A.add numType seg (lift 1)
                         y <- A.mul numType x sz
                         z <- A.sub numType y tid'
                         w <- A.sub numType z (lift 1)
                         return w

      -- Index this thread writes to
      j0  <- case mseed of
               Nothing -> return i0
               Just{}  -> do szp1 <- return $ indexHead (irArrayShape arrOut)
                             case dir of
                               L -> do x <- A.mul numType seg szp1
                                       y <- A.add numType x tid'
                                       return y

                               R -> do x <- A.add numType seg (lift 1)
                                       y <- A.mul numType x szp1
                                       z <- A.sub numType y tid'
                                       w <- A.sub numType z (lift 1)
                                       return w

      -- Stride indices by block dimension
      bd  <- blockDim
      bd' <- int bd
      let next ix = case dir of
                      L -> A.add numType ix bd'
                      R -> A.sub numType ix bd'

      -- Initialise this scan segment
      --
      -- If this is an exclusive scan then the first thread just evaluates the
      -- seed element and stores this value into the carry-in slot. All threads
      -- shift their write-to index (j) by one, to make space for this element.
      --
      -- If this is an inclusive scan then do a block-wide scan. The last thread
      -- in the block writes the carry-in value.
      --
      r <-
        case mseed of
          Just seed -> do
            when (A.eq singleType tid (lift 0)) $ do
              z <- seed
              writeArray arrOut j0 z
              writeArray carry (lift 0 :: IR Int32) z
            j1 <- case dir of
                   L -> A.add numType j0 (lift 1)
                   R -> A.sub numType j0 (lift 1)
            return $ A.trip sz i0 j1

          Nothing -> do
            when (A.lt singleType tid' sz) $ do
              n' <- i32 sz
              x0 <- app1 (delayedLinearIndex arrIn) i0
              r0 <- if A.gte singleType sz bd'
                      then scanBlockSMem dir dev combine Nothing   x0
                      else scanBlockSMem dir dev combine (Just n') x0
              writeArray arrOut j0 r0

              ll <- A.sub numType bd (lift 1)
              when (A.eq singleType tid ll) $
                writeArray carry (lift 0 :: IR Int32) r0

            n1 <- A.sub numType sz bd'
            i1 <- next i0
            j1 <- next j0
            return $ A.trip n1 i1 j1

      -- Iterate over the remaining elements in this segment
      void $ while
        (\(A.fst3   -> n)       -> A.gt singleType n (lift 0))
        (\(A.untrip -> (n,i,j)) -> do

          -- Wait for the carry-in value from the previous iteration to be updated
          __syncthreads

          -- Compute and store the next element of the scan
          --
          -- NOTE: As with 'foldSeg' we require all threads to participate in
          -- every iteration of the loop otherwise they will die prematurely.
          -- Out-of-bounds threads return 'undef' at this point, which is really
          -- unfortunate ):
          --
          x <- if A.lt singleType tid' n
                 then app1 (delayedLinearIndex arrIn) i
                 else let
                          go :: TupleType a -> Operands a
                          go TypeRunit       = OP_Unit
                          go (TypeRpair a b) = OP_Pair (go a) (go b)
                          go (TypeRscalar t) = ir' t (undef t)
                      in
                      return . IR $ go (eltType @e)

          -- Thread zero incorporates the carry-in element
          y <- if A.eq singleType tid (lift 0)
                 then do
                   c <- readArray carry (lift 0 :: IR Int32)
                   case dir of
                     L -> app2 combine c x
                     R -> app2 combine x c
                  else
                    return x

          -- Perform the scan and write the result to memory
          m <- i32 n
          z <- if A.gte singleType n bd'
                 then scanBlockSMem dir dev combine Nothing  y
                 else scanBlockSMem dir dev combine (Just m) y

          when (A.lt singleType tid' n) $ do
            writeArray arrOut j z

            -- The last thread of the block writes its result as the carry-out
            -- value. If this thread is not active then we are on the last
            -- iteration of the loop and it will not be needed.
            w <- A.sub numType bd (lift 1)
            when (A.eq singleType tid w) $
              writeArray carry (lift 0 :: IR Int32) z

          -- Update indices for the next iteration
          n' <- A.sub numType n bd'
          i' <- next i
          j' <- next j
          return $ A.trip n' i' j')
        r

    return_


-- Multidimensional scan' along the innermost dimension
--
-- A thread block individually computes along each innermost dimension. This is
-- a single-pass operation.
--
--  * We can assume that the array is non-empty; exclusive scans with empty
--    innermost dimension will be instead filled with the seed element via
--    'mkScan'Fill'.
--
--  * Small but non-empty innermost dimension arrays (size << thread
--    block size) will have many threads which do no work.
--
mkScan'Dim
    :: forall aenv sh e. (Shape sh, Elt e)
    => Direction
    -> Gamma          aenv                          -- ^ array environment
    -> IRFun2     PTX aenv (e -> e -> e)            -- ^ combination function
    -> IRExp      PTX aenv e                        -- ^ seed element
    -> MIRDelayed PTX aenv (Array (sh:.Int) e)      -- ^ input data
    -> CodeGen    PTX      (IROpenAcc PTX aenv (Array (sh:.Int) e, Array sh e))
mkScan'Dim dir aenv combine seed marr = do
  dev <- liftCodeGen $ gets ptxDeviceProperties
  --
  let
<<<<<<< HEAD
      (arrOut, paramOut)  = mutableArray @(sh:.Int) "out"
      (arrSum, paramSum)  = mutableArray @sh        "sum"
=======
      (arrSum, paramSum)  = mutableArray @sh        "sum"
      (arrOut, paramOut)  = mutableArray @(sh:.Int) "out"
      (arrIn,  paramIn)   = delayedArray @(sh:.Int) "in" marr
>>>>>>> 60b0ebc3
      paramEnv            = envParam aenv
      --
      config              = launchConfig dev (CUDA.incWarp dev) smem const [|| const ||]
      smem n              = warps * (1 + per_warp) * bytes
        where
          ws        = CUDA.warpSize dev
          warps     = n `P.quot` ws
          per_warp  = ws + ws `P.quot` 2
          bytes     = sizeOf (eltType @e)
  --
  makeOpenAccWith config "scan" (paramOut ++ paramSum ++ paramIn ++ paramEnv) $ do

    -- The first and last threads of the block need to communicate the
    -- block-wide aggregate as a carry-in value across iterations.
    --
    -- TODO: we could optimise this a bit if we can get access to the shared
    -- memory area used by 'scanBlockSMem', and from there directly read the
    -- value computed by the last thread.
    carry <- staticSharedMem 1

    -- Size of the input array
    sz    <- indexHead <$> delayedExtent arrIn

    -- If the innermost dimension is smaller than the number of threads in the
    -- block, those threads will never contribute to the output.
    tid   <- threadIdx
    tid'  <- int tid
    when (A.lte singleType tid' sz) $ do

      -- Thread blocks iterate over the outer dimensions, each thread block
      -- cooperatively scanning along each outermost index.
      bid <- int =<< blockIdx
      gd  <- int =<< gridDim
      end <- shapeSize (irArrayShape arrSum)

      imapFromStepTo bid gd end $ \seg -> do

        -- Not necessary to wait for threads to catch up before starting this segment
        -- __syncthreads

        -- Linear index bounds for this segment
        inf <- A.mul numType seg sz
        sup <- A.add numType inf sz

        -- Index that this thread will read from. Recall that the supremum index
        -- is exclusive.
        i0  <- case dir of
                 L -> A.add numType inf tid'
                 R -> do x <- A.sub numType sup tid'
                         y <- A.sub numType x (lift 1)
                         return y

        -- The index that this thread will write to. This is just shifted along
        -- by one to make room for the initial element.
        j0  <- case dir of
                 L -> A.add numType i0 (lift 1)
                 R -> A.sub numType i0 (lift 1)

        -- Evaluate the initial element. Store it into the carry-in slot as well
        -- as to the array as the first element. This is always valid because if
        -- the input array is empty then we will be evaluating via mkScan'Fill.
        when (A.eq singleType tid (lift 0)) $ do
          z <- seed
          writeArray arrOut i0                   z
          writeArray carry  (lift 0 :: IR Int32) z

        bd  <- blockDim
        bd' <- int bd
        let next ix = case dir of
                        L -> A.add numType ix bd'
                        R -> A.sub numType ix bd'

        -- Now, threads iterate over the elements along the innermost dimension.
        -- At each iteration the first thread incorporates the carry-in value
        -- from the previous step.
        --
        -- The index tracks how many elements remain for the thread block, since
        -- indices i* and j* are local to each thread
        n0  <- A.sub numType sup inf
        void $ while
          (\(A.fst3   -> n)       -> A.gt singleType n (lift 0))
          (\(A.untrip -> (n,i,j)) -> do

            -- Wait for threads to catch up to ensure the carry-in value from
            -- the last iteration has been updated
            __syncthreads

            -- If all threads in the block will participate this round we can
            -- avoid (almost) all bounds checks.
            _ <- if A.gte singleType n bd'
                    -- All threads participate. No bounds checks required but
                    -- the last thread needs to update the carry-in value.
                    then do
                      x <- app1 (delayedLinearIndex arrIn) i
                      y <- if A.eq singleType tid (lift 0)
                              then do
                                c <- readArray carry (lift 0 :: IR Int32)
                                case dir of
                                  L -> app2 combine c x
                                  R -> app2 combine x c
                              else
                                return x
                      z <- scanBlockSMem dir dev combine Nothing y

                      -- Write results to the output array. Note that if we
                      -- align directly on the boundary of the array this is not
                      -- valid for the last thread.
                      case dir of
                        L -> when (A.lt  singleType j sup) $ writeArray arrOut j z
                        R -> when (A.gte singleType j inf) $ writeArray arrOut j z

                      -- Last thread of the block also saves its result as the
                      -- carry-in value
                      bd1 <- A.sub numType bd (lift 1)
                      when (A.eq singleType tid bd1) $
                        writeArray carry (lift 0 :: IR Int32) z

                      return (lift ())

                    -- Only threads that are in bounds can participate. This is
                    -- the last iteration of the loop. The last active thread
                    -- still needs to store its value into the carry-in slot.
                    --
                    -- Note that all threads must call the block-wide scan.
                    -- SEE: [Synchronisation problems with SM_70 and greater]
                    else do
<<<<<<< HEAD
                      x <- if A.lt singleType tid' n
                              then do
                                x <- app1 delayedLinearIndex i
                                y <- if A.eq singleType tid (lift 0)
                                        then do
                                          c <- readArray carry (lift 0 :: IR Int32)
                                          case dir of
                                            L -> app2 combine c x
                                            R -> app2 combine x c
                                        else
                                          return x
                                return y
                              else
                                let
                                    go :: TupleType a -> Operands a
                                    go TypeRunit       = OP_Unit
                                    go (TypeRpair a b) = OP_Pair (go a) (go b)
                                    go (TypeRscalar t) = ir' t (undef t)
                                in
                                return . IR $ go (eltType @e)

                      l <- i32 n
                      y <- scanBlockSMem dir dev combine (Just l) x

                      m <- A.sub numType l (lift 1)
                      when (A.lt singleType tid m) $ writeArray arrOut j              y
                      when (A.eq singleType tid m) $ writeArray carry (lift @Int32 0) y
=======
                      when (A.lt singleType tid' n) $ do
                        x <- app1 (delayedLinearIndex arrIn) i
                        y <- if A.eq singleType tid (lift 0)
                                then do
                                  c <- readArray carry (lift 0 :: IR Int32)
                                  case dir of
                                    L -> app2 combine c x
                                    R -> app2 combine x c
                                else
                                  return x
                        l <- i32 n
                        z <- scanBlockSMem dir dev combine (Just l) y

                        m <- A.sub numType n (lift 1)
                        _ <- if A.lt singleType tid' m
                               then writeArray arrOut j                   z >> return (lift ())
                               else writeArray carry (lift 0 :: IR Int32) z >> return (lift ())

                        return ()
>>>>>>> 60b0ebc3

                      return (lift ())

            A.trip <$> A.sub numType n bd' <*> next i <*> next j)
          (A.trip n0 i0 j0)

        -- Wait for the carry-in value to be updated
        __syncthreads

        -- Store the carry-in value to the separate final results array
        when (A.eq singleType tid (lift 0)) $
          writeArray arrSum seg =<< readArray carry (lift 0 :: IR Int32)

    return_



-- Parallel scan, auxiliary
--
-- If this is an exclusive scan of an empty array, we just  fill the result with
-- the seed element.
--
mkScanFill
    :: (Shape sh, Elt e)
    => Gamma aenv
    -> IRExp PTX aenv e
    -> CodeGen PTX (IROpenAcc PTX aenv (Array sh e))
mkScanFill aenv seed =
  mkGenerate aenv (IRFun1 (const seed))

mkScan'Fill
    :: forall aenv sh e. (Shape sh, Elt e)
    => Gamma aenv
    -> IRExp PTX aenv e
    -> CodeGen PTX (IROpenAcc PTX aenv (Array (sh:.Int) e, Array sh e))
mkScan'Fill aenv seed =
  Safe.coerce <$> mkGenerate @_ @sh aenv (IRFun1 (const seed))


-- Block wide scan
-- ---------------

-- Efficient block-wide (inclusive) scan using the specified operator.
--
-- Each block requires (#warps * (1 + 1.5*warp size)) elements of dynamically
-- allocated shared memory.
--
-- Example: https://github.com/NVlabs/cub/blob/1.5.4/cub/block/specializations/block_scan_warp_scans.cuh
--
-- NOTE: [Synchronisation problems with SM_70 and greater]
--
-- This operation uses thread synchronisation. When calling this operation, it
-- is important that all active (that is, non-exited) threads of the thread
-- block participate. It seems that sm_70+ (devices with independent thread
-- scheduling) are stricter about the requirement that all non-existed threads
-- participate in every barrier.
--
-- See: https://github.com/AccelerateHS/accelerate/issues/436
--
scanBlockSMem
    :: forall aenv e. Elt e
    => Direction
    -> DeviceProperties                             -- ^ properties of the target device
    -> IRFun2 PTX aenv (e -> e -> e)                -- ^ combination function
    -> Maybe (IR Int32)                             -- ^ number of valid elements (may be less than block size)
    -> IR e                                         -- ^ calling thread's input element
    -> CodeGen PTX (IR e)
scanBlockSMem dir dev combine nelem = warpScan >=> warpPrefix
  where
    int32 :: Integral a => a -> IR Int32
    int32 = lift . P.fromIntegral

    -- Temporary storage required for each warp
    warp_smem_elems = CUDA.warpSize dev + (CUDA.warpSize dev `P.quot` 2)
    warp_smem_bytes = warp_smem_elems  * sizeOf (eltType @e)

    -- Step 1: Scan in every warp
    warpScan :: IR e -> CodeGen PTX (IR e)
    warpScan input = do
      -- Allocate (1.5 * warpSize) elements of shared memory for each warp
      -- (individually addressable by each warp)
      wid   <- warpId
      skip  <- A.mul numType wid (int32 warp_smem_bytes)
      smem  <- dynamicSharedMem (int32 warp_smem_elems) skip
      scanWarpSMem dir dev combine smem input

    -- Step 2: Collect the aggregate results of each warp to compute the prefix
    -- values for each warp and combine with the partial result to compute each
    -- thread's final value.
    warpPrefix :: IR e -> CodeGen PTX (IR e)
    warpPrefix input = do
      -- Allocate #warps elements of shared memory
      bd    <- blockDim
      warps <- A.quot integralType bd (int32 (CUDA.warpSize dev))
      skip  <- A.mul numType warps (int32 warp_smem_bytes)
      smem  <- dynamicSharedMem warps skip

      -- Share warp aggregates
      wid   <- warpId
      lane  <- laneId
      when (A.eq singleType lane (int32 (CUDA.warpSize dev - 1))) $ do
        writeArray smem wid input

      -- Wait for each warp to finish its local scan and share the aggregate
      __syncthreads

      -- Compute the prefix value for this warp and add to the partial result.
      -- This step is not required for the first warp, which has no carry-in.
      if A.eq singleType wid (lift 0)
        then return input
        else do
          -- Every thread sequentially scans the warp aggregates to compute
          -- their prefix value. We do this sequentially, but could also have
          -- warp 0 do it cooperatively if we limit thread block sizes to
          -- (warp size ^ 2).
          steps  <- case nelem of
                      Nothing -> return wid
                      Just n  -> A.min singleType wid =<< A.quot integralType n (int32 (CUDA.warpSize dev))

          p0     <- readArray smem (lift 0 :: IR Int32)
          prefix <- iterFromStepTo (lift 1) (lift 1) steps p0 $ \step x -> do
                      y <- readArray smem step
                      case dir of
                        L -> app2 combine x y
                        R -> app2 combine y x

          case dir of
            L -> app2 combine prefix input
            R -> app2 combine input prefix


-- Warp-wide scan
-- --------------

-- Efficient warp-wide (inclusive) scan using the specified operator.
--
-- Each warp requires 48 (1.5 x warp size) elements of shared memory. The
-- routine assumes that it is allocated individually per-warp (i.e. can be
-- indexed in the range [0, warp size)).
--
-- Example: https://github.com/NVlabs/cub/blob/1.5.4/cub/warp/specializations/warp_scan_smem.cuh
--
scanWarpSMem
    :: forall aenv e. Elt e
    => Direction
    -> DeviceProperties                             -- ^ properties of the target device
    -> IRFun2 PTX aenv (e -> e -> e)                -- ^ combination function
    -> IRArray (Vector e)                           -- ^ temporary storage array in shared memory (1.5 x warp size elements)
    -> IR e                                         -- ^ calling thread's input element
    -> CodeGen PTX (IR e)
scanWarpSMem dir dev combine smem = scan 0
  where
    log2 :: Double -> Double
    log2 = P.logBase 2

    -- Number of steps required to scan warp
    steps     = P.floor (log2 (P.fromIntegral (CUDA.warpSize dev)))
    halfWarp  = P.fromIntegral (CUDA.warpSize dev `P.quot` 2)

    -- Unfold the scan as a recursive code generation function
    scan :: Int -> IR e -> CodeGen PTX (IR e)
    scan step x
      | step >= steps = return x
      | otherwise     = do
          let offset = lift (1 `P.shiftL` step)

          -- share partial result through shared memory buffer
          lane <- laneId
          i    <- A.add numType lane (lift halfWarp)
          writeArray smem i x

          __syncwarp

          -- update partial result if in range
          x'   <- if A.gte singleType lane offset
                    then do
                      i' <- A.sub numType i offset    -- lane + HALF_WARP - offset
                      x' <- readArray smem i'
                      case dir of
                        L -> app2 combine x' x
                        R -> app2 combine x x'

                    else
                      return x

          __syncwarp

          scan (step+1) x'


-- Utilities
-- ---------

i32 :: IR Int -> CodeGen PTX (IR Int32)
i32 = A.fromIntegral integralType numType

int :: IR Int32 -> CodeGen PTX (IR Int)
int = A.fromIntegral integralType numType
<|MERGE_RESOLUTION|>--- conflicted
+++ resolved
@@ -248,14 +248,9 @@
   dev <- liftCodeGen $ gets ptxDeviceProperties
   --
   let
-<<<<<<< HEAD
-      (arrOut, paramOut)  = mutableArray @DIM1 @e "out"
-      (arrTmp, paramTmp)  = mutableArray @DIM1 @e "tmp"
-=======
       (arrOut, paramOut)  = mutableArray @DIM1 "out"
       (arrTmp, paramTmp)  = mutableArray @DIM1 "tmp"
       (arrIn,  paramIn)   = delayedArray @DIM1 "in" marr
->>>>>>> 60b0ebc3
       end                 = indexHead (irArrayShape arrTmp)
       paramEnv            = envParam aenv
       --
@@ -562,10 +557,7 @@
   let
       (arrOut, paramOut)  = mutableArray @DIM1 "out"
       (arrTmp, paramTmp)  = mutableArray @DIM1 "tmp"
-<<<<<<< HEAD
-=======
       (arrIn,  paramIn)   = delayedArray @DIM1 "in" marr
->>>>>>> 60b0ebc3
       end                 = indexHead (irArrayShape arrTmp)
       paramEnv            = envParam aenv
       --
@@ -866,10 +858,7 @@
   --
   let
       (arrOut, paramOut)  = mutableArray @(sh:.Int) "out"
-<<<<<<< HEAD
-=======
       (arrIn,  paramIn)   = delayedArray @(sh:.Int) "in" marr
->>>>>>> 60b0ebc3
       paramEnv            = envParam aenv
       --
       config              = launchConfig dev (CUDA.incWarp dev) smem const [|| const ||]
@@ -1063,14 +1052,9 @@
   dev <- liftCodeGen $ gets ptxDeviceProperties
   --
   let
-<<<<<<< HEAD
-      (arrOut, paramOut)  = mutableArray @(sh:.Int) "out"
-      (arrSum, paramSum)  = mutableArray @sh        "sum"
-=======
       (arrSum, paramSum)  = mutableArray @sh        "sum"
       (arrOut, paramOut)  = mutableArray @(sh:.Int) "out"
       (arrIn,  paramIn)   = delayedArray @(sh:.Int) "in" marr
->>>>>>> 60b0ebc3
       paramEnv            = envParam aenv
       --
       config              = launchConfig dev (CUDA.incWarp dev) smem const [|| const ||]
@@ -1197,10 +1181,9 @@
                     -- Note that all threads must call the block-wide scan.
                     -- SEE: [Synchronisation problems with SM_70 and greater]
                     else do
-<<<<<<< HEAD
                       x <- if A.lt singleType tid' n
                               then do
-                                x <- app1 delayedLinearIndex i
+                                x <- app1 (delayedLinearIndex arrIn) i
                                 y <- if A.eq singleType tid (lift 0)
                                         then do
                                           c <- readArray carry (lift 0 :: IR Int32)
@@ -1225,27 +1208,6 @@
                       m <- A.sub numType l (lift 1)
                       when (A.lt singleType tid m) $ writeArray arrOut j              y
                       when (A.eq singleType tid m) $ writeArray carry (lift @Int32 0) y
-=======
-                      when (A.lt singleType tid' n) $ do
-                        x <- app1 (delayedLinearIndex arrIn) i
-                        y <- if A.eq singleType tid (lift 0)
-                                then do
-                                  c <- readArray carry (lift 0 :: IR Int32)
-                                  case dir of
-                                    L -> app2 combine c x
-                                    R -> app2 combine x c
-                                else
-                                  return x
-                        l <- i32 n
-                        z <- scanBlockSMem dir dev combine (Just l) y
-
-                        m <- A.sub numType n (lift 1)
-                        _ <- if A.lt singleType tid' m
-                               then writeArray arrOut j                   z >> return (lift ())
-                               else writeArray carry (lift 0 :: IR Int32) z >> return (lift ())
-
-                        return ()
->>>>>>> 60b0ebc3
 
                       return (lift ())
 
