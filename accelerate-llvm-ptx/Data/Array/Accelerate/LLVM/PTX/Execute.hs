--- conflicted
+++ resolved
@@ -86,15 +86,12 @@
   backpermute   = simpleOp
   fold          = foldOp
   fold1         = fold1Op
-<<<<<<< HEAD
   foldSeg       = foldSegOp
   fold1Seg      = foldSegOp
-=======
   scanl         = scanOp
   scanl1        = scan1Op
   scanr         = scanOp
   scanr1        = scan1Op
->>>>>>> 3c693786
   permute       = permuteOp
   stencil1      = stencil1Op
   stencil2      = stencil2Op
@@ -263,18 +260,12 @@
   return out
 
 
-<<<<<<< HEAD
 foldSegOp
     :: (Shape sh, Elt e)
-=======
-scanOp
-    :: Elt e
->>>>>>> 3c693786
-    => ExecutableR PTX
-    -> Gamma aenv
-    -> Aval aenv
-    -> Stream
-<<<<<<< HEAD
+    => ExecutableR PTX
+    -> Gamma aenv
+    -> Aval aenv
+    -> Stream
     -> (sh :. Int)
     -> (Z  :. Int)
     -> LLVM PTX (Array (sh :. Int) e)
@@ -286,7 +277,15 @@
   out <- allocateRemote (sh :. n)
   ptx <- gets llvmTarget
   liftIO $ executeOp ptx kernel mempty gamma aenv stream (IE 0 (size sh * n)) out
-=======
+  return out
+
+
+scanOp
+    :: Elt e
+    => ExecutableR PTX
+    -> Gamma aenv
+    -> Aval aenv
+    -> Stream
     -> DIM1
     -> LLVM PTX (Vector e)
 scanOp exe gamma aenv stream (Z :. n)
@@ -344,7 +343,6 @@
         liftIO $ executeOp ptx k2 mempty gamma aenv stream (IE 0 s)     tmp
         liftIO $ executeOp ptx k3 mempty gamma aenv stream (IE 0 (s-1)) (tmp, out)
 
->>>>>>> 3c693786
   return out
 
 
