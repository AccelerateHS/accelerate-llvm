{-# LANGUAGE BangPatterns         #-}
{-# LANGUAGE CPP                  #-}
{-# LANGUAGE FlexibleInstances    #-}
{-# LANGUAGE GADTs                #-}
{-# LANGUAGE TemplateHaskell      #-}
{-# LANGUAGE TypeSynonymInstances #-}
-- |
-- Module      : Data.Array.Accelerate.LLVM.PTX
-- Copyright   : [2014..2015] Trevor L. McDonell
--               [2014..2014] Vinod Grover (NVIDIA Corporation)
-- License     : BSD3
--
-- Maintainer  : Trevor L. McDonell <tmcdonell@cse.unsw.edu.au>
-- Stability   : experimental
-- Portability : non-portable (GHC extensions)
--
-- This module implements a backend for the /Accelerate/ language targeting
-- NVPTX for execution on NVIDIA GPUs. Expressions are on-line translated into
-- LLVM code, which is just-in-time executed in parallel on the GPU.
--

module Data.Array.Accelerate.LLVM.PTX (

  Acc, Arrays,

  -- * Synchronous execution
  run, runWith,
  run1, run1With,
  stream, streamWith,

  -- * Asynchronous execution
  Async,
  wait, poll, cancel,

  runAsync, runAsyncWith,
  run1Async, run1AsyncWith,

  -- * Execution targets
  PTX, createTargetForDevice, createTargetFromContext,

  -- * Controlling host-side allocation
  registerPinnedAllocator, registerPinnedAllocatorWith,

) where

-- accelerate
import Data.Array.Accelerate.Array.Sugar                          ( Arrays )
import Data.Array.Accelerate.Async
import Data.Array.Accelerate.Debug                                as Debug
import Data.Array.Accelerate.Error
import Data.Array.Accelerate.Smart                                ( Acc )
import Data.Array.Accelerate.Trafo

import Data.Array.Accelerate.LLVM.PTX.Compile
import Data.Array.Accelerate.LLVM.PTX.Execute
import Data.Array.Accelerate.LLVM.PTX.State
import Data.Array.Accelerate.LLVM.PTX.Target
<<<<<<< HEAD
import qualified Data.Array.Accelerate.LLVM.PTX.Context           as CT
import qualified Data.Array.Accelerate.LLVM.PTX.Array.Data        as AD
=======
import Data.Array.Accelerate.LLVM.PTX.Array.Data
>>>>>>> 6b2bd4fb

import Foreign.CUDA.Driver                                        as CUDA ( CUDAException, mallocHostForeignPtr )

-- standard library
import Control.Exception
import Control.Monad.Trans
import System.IO.Unsafe


-- Accelerate: LLVM backend for NVIDIA GPUs
-- ----------------------------------------

-- | Compile and run a complete embedded array program.
--
-- Note that it is recommended that you use 'run1' whenever possible.
--
run :: Arrays a => Acc a -> a
run = runWith defaultTarget


-- | As 'run', but execute using the specified target rather than using the
-- default, automatically selected device.
--
-- Contexts passed to this function may all target to the same device, or to
-- separate devices of differing compute capabilities.
--
runWith :: Arrays a => PTX -> Acc a -> a
runWith target a
  = unsafePerformIO
  $ wait =<< runAsyncWith target a


-- | As 'run', but run the computation asynchronously and return immediately
-- without waiting for the result. The status of the computation can be queried
-- using 'wait', 'poll', and 'cancel'.
--
-- Note that a CUDA context can be active on only one host thread at a time. If
-- you want to execute multiple computations in parallel, on the same or
-- different devices, use 'runAsyncWith'.
--
runAsync :: Arrays a => Acc a -> IO (Async a)
runAsync = runAsyncWith defaultTarget


-- | As 'runWith', but execute asynchronously. Be sure not to destroy the context,
-- or attempt to attach it to a different host thread, before all outstanding
-- operations have completed.
--
runAsyncWith :: Arrays a => PTX -> Acc a -> IO (Async a)
runAsyncWith target a = asyncBound execute
  where
    !acc        = convertAccWith config a
    execute     = dumpGraph acc >> evalPTX target (compileAcc acc >>= dumpStats >>= executeAcc >>= copyToHostLazy)


-- | Prepare and execute an embedded array program of one argument.
--
-- This function can be used to improve performance in cases where the array
-- program is constant between invocations, because it enables us to bypass
-- front-end conversion stages and move directly to the execution phase. If you
-- have a computation applied repeatedly to different input data, use this,
-- specifying any changing aspects of the computation via the input parameter.
-- If the function is only evaluated once, this is equivalent to 'run'.
--
-- To use 'run1' effectively you must express your program as a function of one
-- argument. If your program takes more than one argument, you can use
-- 'Data.Array.Accelerate.lift' and 'Data.Array.Accelerate.unlift' to tuple up
-- the arguments.
--
-- At an example, once your program is expressed as a function of one argument,
-- instead of the usual:
--
-- > step :: Acc (Vector a) -> Acc (Vector b)
-- > step = ...
-- >
-- > simulate :: Vector a -> Vector b
-- > simulate xs = run $ step (use xs)
--
-- Instead write:
--
-- > simulate xs = run1 step xs
--
-- You can use the debugging options to check whether this is working
-- successfully by, for example, observing no output from the @-ddump-cc@ flag
-- at the second and subsequent invocations.
--
-- See the programs in the 'accelerate-examples' package for examples.
--
run1 :: (Arrays a, Arrays b) => (Acc a -> Acc b) -> a -> b
run1 = run1With defaultTarget


-- | As 'run1', but execute using the specified target rather than using the
-- default, automatically selected device.
--
run1With :: (Arrays a, Arrays b) => PTX -> (Acc a -> Acc b) -> a -> b
run1With target f =
  let go = run1AsyncWith target f
  in \a -> unsafePerformIO $ wait =<< go a


-- | As 'run1', but the computation is executed asynchronously.
--
run1Async :: (Arrays a, Arrays b) => (Acc a -> Acc b) -> a -> IO (Async b)
run1Async = run1AsyncWith defaultTarget


-- | As 'run1With', but execute asynchronously.
--
run1AsyncWith :: (Arrays a, Arrays b) => PTX -> (Acc a -> Acc b) -> a -> IO (Async b)
run1AsyncWith target f = \a -> asyncBound (execute a)
  where
    !acc        = convertAfunWith config f
    !afun       = unsafePerformIO $ dumpGraph acc >> evalPTX target (compileAfun acc) >>= dumpStats
    execute a   = evalPTX target (executeAfun1 afun a >>= copyToHostLazy)


-- | Stream a lazily read list of input arrays through the given program,
-- collecting results as we go.
--
stream :: (Arrays a, Arrays b) => (Acc a -> Acc b) -> [a] -> [b]
stream = streamWith defaultTarget


-- | As 'stream', but execute using the specified target.
--
streamWith :: (Arrays a, Arrays b) => PTX -> (Acc a -> Acc b) -> [a] -> [b]
streamWith target f arrs = map go arrs
  where
    !go = run1With target f


-- How the Accelerate program should be evaluated.
--
-- TODO: make sharing/fusion runtime configurable via debug flags or otherwise.
--
config :: Phase
config =  phases
  { convertOffsetOfSegment = True
  }


-- Controlling host-side allocation
-- --------------------------------

-- | Configure the default execution target to allocate all future host-side
-- arrays using (CUDA) pinned memory. Any newly allocated arrays will be
-- page-locked and directly accessible from the device, enabling high-speed
-- (asynchronous) DMA.
--
-- Note that since the amount of available pageable memory will be reduced,
-- overall system performance can suffer.
--
registerPinnedAllocator :: IO ()
registerPinnedAllocator = registerPinnedAllocatorWith defaultTarget


-- | As with 'registerPinnedAllocator', but configure the given execution
-- context.
--
registerPinnedAllocatorWith :: PTX -> IO ()
registerPinnedAllocatorWith target =
  AD.registerForeignPtrAllocator $ \bytes ->
    bracket_ setup teardown (CUDA.mallocHostForeignPtr [] bytes)
    `catch`
    \e -> $internalError "registerPinnedAlocator" (show (e :: CUDAException))
    where
      setup    = CT.push (ptxContext target)
      teardown = CT.pop


-- Debugging
-- =========

-- Compiler phase statistics
-- -------------------------

dumpStats :: MonadIO m => a -> m a
dumpStats next = dumpSimplStats >> return next
<|MERGE_RESOLUTION|>--- conflicted
+++ resolved
@@ -55,12 +55,8 @@
 import Data.Array.Accelerate.LLVM.PTX.Execute
 import Data.Array.Accelerate.LLVM.PTX.State
 import Data.Array.Accelerate.LLVM.PTX.Target
-<<<<<<< HEAD
 import qualified Data.Array.Accelerate.LLVM.PTX.Context           as CT
 import qualified Data.Array.Accelerate.LLVM.PTX.Array.Data        as AD
-=======
-import Data.Array.Accelerate.LLVM.PTX.Array.Data
->>>>>>> 6b2bd4fb
 
 import Foreign.CUDA.Driver                                        as CUDA ( CUDAException, mallocHostForeignPtr )
 
@@ -113,7 +109,7 @@
 runAsyncWith target a = asyncBound execute
   where
     !acc        = convertAccWith config a
-    execute     = dumpGraph acc >> evalPTX target (compileAcc acc >>= dumpStats >>= executeAcc >>= copyToHostLazy)
+    execute     = dumpGraph acc >> evalPTX target (compileAcc acc >>= dumpStats >>= executeAcc >>= AD.copyToHostLazy)
 
 
 -- | Prepare and execute an embedded array program of one argument.
@@ -175,7 +171,7 @@
   where
     !acc        = convertAfunWith config f
     !afun       = unsafePerformIO $ dumpGraph acc >> evalPTX target (compileAfun acc) >>= dumpStats
-    execute a   = evalPTX target (executeAfun1 afun a >>= copyToHostLazy)
+    execute a   = evalPTX target (executeAfun1 afun a >>= AD.copyToHostLazy)
 
 
 -- | Stream a lazily read list of input arrays through the given program,
